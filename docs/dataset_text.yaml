# Contains custom text for various entries in the generated ReadTheDocs documentation
#
# Each entry is associated with a key that is injected into the documentation generated
# from the data model .csv files.

datasets:
  "conus1_domain":
    summary: >
      The ParFlow CONUS1 model is the first generation national ParFlow model. You can learn more about the domain and the model on the `HydroFrame Website <https://hydroframe.org/parflow-conus1/>`_. The `conus1_domain` dataset contains all of the input fields for the model as well as additional pre and post processing files that can be useful for data analysis. If you are interested in building a ParFlow model off of this national template the `Subset Tools python package` can help you do that. Refer to the documentation `here <https://hydroframesubsettools.readthedocs.io/en/latest/>`_


  "conus2_domain":
    summary: >
      The ParFlow CONUS2 model is the second generation national ParFlow model. The CONUS2 domain covers the entire contiguous US and areas draining to it. The domain extent and projection are based off of the National Water Model Grid. Manual corrections were made along the coastline to get rid of cells that were water and to prune any orphan cells (i.e. cells attached to the domain only by a corner).  You can learn more about the domain and the model on the `HydroFrame Website <https://hydroframe.org/parflow-conus2/>`_. The `conus2_domain` dataset contains all of the input fields for the model as well as additional pre and post processing files that can be useful for data analysis. If you are interested in building a ParFlow model off of this national template the `SubsetTools Python package <https://github.com/hydroframe/subsettools/tree/main>`_ can help you do that. Refer to the documentation `here <https://hydroframesubsettools.readthedocs.io/en/latest/>`_.

  "conus1_baseline_85":
    summary: >
      A simulation of water year 1985 completed with the ParFlow CONUS1 model.  This was the first transient simulation that was completed with the ParFlow CONUS1 model. The simulation was completed using the NLDAS2 forcing dataset at 1km resolution and a 1 hour time step.  This dataset contains all of the outputs from the simulation as well as the ParFlow and CLM run scripts.  The model inputs can be found in the `conus1_domain <https://hf-hydrodata.readthedocs.io/en/latest/gen_conus1_domain.html>`_ dataset. Refer to the citations below for additional information on the model development and findings. 

  "conus1_baseline_mod":
    summary: >
      A simulation of water years 2003-2006 completed with the ParFlow CONUS1 model.  This is the most recent transient simulation that was completed with the ParFlow CONUS1 model (i.e. after the `conus_baseline_85 <https://hf-hydrodata.readthedocs.io/en/latest/gen_conus1_baseline_85.html>`_ simulation). The simulation was completed using the NLDAS2 forcing dataset at 1km resolution and a 1 hour time step.  This dataset contains all of the outputs from the simulation as well as the ParFlow and CLM run scripts.  The model inputs can be found in the `conus1_domain <https://hf-hydrodata.readthedocs.io/en/latest/gen_conus1_domain.html>`_ dataset. Refer to the citations below for additional information on the model development and findings. 

  "NLDAS2":
    summary: The NLDAS grid is a 1/8th degree grid that covers the entire contiguous US.  This dataset contains the NLDAS2 forcing data at 1/8th degree resolution and a 1 hour time step.  This dataset was used to force the `conus1_baseline_mod <https://hf-hydrodata.readthedocs.io/en/latest/gen_conus1_baseline_mod.html>`_ simulation.  This dataset is adjusted and bias corrected per the description in `O'Neill et al GMD 2021 <https://gmd.copernicus.org/articles/14/7223/2021/>`_. 

    processing_notes: Heavily bias corrected per `O'Neill et al GMD 2021 <https://gmd.copernicus.org/articles/14/7223/2021/>`_.  The bias correction is applied to the NLDAS2 data before it is bilinearly interpolated to the ParFlow CONUS1 grid. 

  "NLDAS2_85":
    summary: The NLDAS2 forcing dataset at 1km resolution and a 1 hour time step.  This dataset was used to force the `conus1_baseline_85 <https://hf-hydrodata.readthedocs.io/en/latest/gen_conus1_baseline_85.html>`_ simulation.  This dataset is bilinearly interpolated to the ParFlow CONUS1 grid.  The original NLDAS2 dataset can be found `here <https://ldas.gsfc.nasa.gov/nldas>`_.

    processing_notes: Bilinearly interpolated from the native resolution to 1km.

  "CW3E":
    summary: A forcing dataset provided courtesy of Ming Pan at the Center for Western Weather and Water Extremes (CW3E).  This dataset is a 1km resolution forcing dataset that was used to force the `conus1_baseline_mod <https://hf-hydrodata.readthedocs.io/en/latest/gen_conus1_baseline_mod.html>`_ simulation.  Since the PF-CONUS2 grid is the same as the US National Water Model (and the same as the CW3E Western US Grid) no adjustments were needed.  

    processing_notes: >
      ....

  "huc_mapping":
    summary: >
      USGS Hydrologic unit codes have been mapped to the CONUS1 and CONUS2 grids. This mapping generally respects the boundaries provided in the USGS shape files however small adjustments were made to ensure that the watershed boundaries align with topographic boundaries in the CONUS1 and CONUS2 domains.  This dataset contains mappings for ... 

    processing_notes: >
      ....

  "conus1_current_conditions":
    summary: >
      ...

    processing_notes: >
      ....

  "conus2_current_conditions":
    summary: >
      ...

    processing_notes: >
      ....

  "nasa_smap":
    summary: >

      Soil Moisture data from the `NASA SMAP web service <https://cmr.earthdata.nasa.gov>`_, for
      the entire world.  Data is clipped to a region 1 degree larger than than the CONUS 2 region 
      and saved to water year netcdf files. 
      The produced netcdf file contains 6 variables. Below are the variables and their descriptions

        - TimeStamp The Date stamps of the downloaded data.
        - Longitude- A single matrix representing all of the longitude points.
        - Latitude- A single matrix representing all of the latitude points.
        - SoilMoisture- A matrix for each date of data downloaded (in other words, a matrix for each date present in the TimeStamp variable).  A whole wateryear file will contain 365 matrices in a normal year, or 366 for a leap year, one representing each day. The soil moisture data here is calculated as the mean between the AM and PM values, as downloaded from the NASA website. A RetrievalQualFlag is given for each AM data and PM data used, as described below.  The latitude and longitude matrices are the same size as the Soil Moisture, RetrievalQualFlagAM, and RetrievalQualFlagPM matrices, and together, they represent the (latitude, longitude) point for which each soil moisture data point, RetrievalQualFlagAM, and RetrievalQualFlagPM, was collected.
        - RetrievalQualFlagAM- A matrix for each date of data downloaded representing the data quality of the AM data collected. A whole wateryear file will contain 365 matrices in a normal year, or 366 for a leap year, one representing each day.
        - RetrievalQualFlagPM- A matrix for each date of data downloaded represening the data quality of the PM data collected. A whole wateryear file will contain 365 matrices in a normal year, or 366 for a leap year, one representing each day.
              
      On occassion, some days of data are not available from the NASA website.  In these instances, 
      a row for that date will be entered with None values for the data.

    processing_notes: >
      We query data from the NASA SMAP weekly, early on Sunday mornings.  All previous
      data, up through the most recently available data from the SMAP website,
      is collected.

  "usgs_nwis":
    summary: >
      Streamflow and groundwater data from the USGS National Water Information System (NWIS) database.
      
        - Daily streamflow and water table depth data are obtained from the `Daily Values Service <https://waterservices.usgs.gov/docs/dv-service/daily-values-service-details/>`_.  

        - Hourly streamflow and water table depth data are aggregated to the hourly level from the `Instantaneous Values Service <https://waterservices.usgs.gov/docs/instantaneous-values/instantaneous-values-details/>`_, which are frequently collected at 15-minute increments.   

        - The water table depth data accessed with `temporal_resolution='instantaneous'` comes from the USGS `Groundwater Levels Service <https://waterservices.usgs.gov/docs/groundwater-levels/groundwater-levels-details/>`_. Note that these data usually do not have regular temporal coverage and many of the sites with data available through this method only have a single point-in-time observation available.  

    processing_notes: >
      We query data from the USGS weekly, early on Sunday mornings. Each weekly job collects all observations since the date through which we have existing data stored. For sites that are currently in operation, this translates to collecting data for only the previous week (7 days for daily data, 168 hours for hourly data). 
      
      Because of the sparsity of the `temporal_resolution='instantaneous'` groundwater measurements, those are not included in this weekly schedule. We plan to query that source for new observations roughly every few months.

      Note that raw hourly data is saved in UTC while raw daily data is saved with respect to the local site time zone. 

      To maintain the integrety and traceability back to the original sources, our team conducts very limited data manipulation on the queried data. This includes the following:

      - Unit translation into SI units  
      - Standardization of NaN/missing values
        - For example, USGS will sometimes provide strings such as "Ice" or "Dry" to indicate reasons for why certain observations are missing. A full list of such fields is available `here <https://help.waterdata.usgs.gov/codes-and-parameters/instantaneous-and-daily-value-status-codes>`_.
    
        We standardize these values into the numeric numpy.NaN to allow the entireity of the series to be interpreted as numeric.
    
      - Consolidating multiple concurrent data series
        - The USGS data sometimes provides multiple concurrent observation series for the same variable for the same site. In these cases, we consolidate the multiple series into a single series following these prioritizations:
        - If one of the series has been verified, we prioritize that over provisional data
        - If both series are identical values, we simply reduce down to a single set of observations
        - If one of the series has non-missing data and the other series has missing data, we prioritize the non-missing data
        - If multiple series remain with conflicting values, we take the average of the resulting non-missing values

  "snotel":
    summary: >
      Snow measurements provided through through the  `Snow Telemetry (SNOTEL) network <https://www.nrcs.usda.gov/wps/portal/wcc/home/aboutUs/monitoringPrograms/automatedSnowMonitoring/#:~:text=SNOTEL%20sites%20are%20designed%20to,used%20to%20keep%20batteries%20charged.>`_.

      Data are accessed through the United States Department of Agriculture (USDA) Natural Resources Conservation Service (NRCS) `Air Water Database <https://www.nrcs.usda.gov/wps/portal/wcc/home/dataAccessHelp/webService>`_.

    processing_notes: >
      We query data from the Air Water Database weekly, early on Sunday mornings. Each weekly job collects all observations since the date through which we have existing data stored. For sites that are currently in operation, this translates to collecting data for only the previous week (7 days for daily data, 168 hours for hourly data). 
      
      Note that raw hourly data is saved in UTC while raw daily data is saved with respect to the local site time zone. 

      To maintain the integrity and traceability back to the original sources, our team conducts very limited data manipulation on the queried data. This includes the following:

      - Unit translation into SI units  
      - Standardization of NaN/missing values

  "scan":
    summary: >
      Observations of soil conditions from the `Soil Climate Analysis Network (SCAN) <https://www.nrcs.usda.gov/resources/data-and-reports/soil-climate-analysis-network>`_.

      The data are obtained from the United States Department of Agriculture (USDA) Natural Resources Conservation Service (NRCS) `Air Water Database <https://www.nrcs.usda.gov/wps/portal/wcc/home/dataAccessHelp/webService>`_.

    processing_notes: >
      We query data from the Air Water Database, early on Sunday mornings. Each weekly job collects all observations since the date through which we have existing data stored. For sites that are currently in operation, this translates to collecting data for only the previous week (7 days for daily data, 168 hours for hourly data). 
      
      Note that raw hourly data is saved in UTC while raw daily data is saved with respect to the local site time zone. 

      To maintain the integrity and traceability back to the original sources, our team conducts very limited data manipulation on the queried data. This includes the following:

      - Unit translation into SI units  
      - Standardization of NaN/missing values

  "ameriflux":
    summary: >
      Observations of land energy fluxes from observation towers in the AmeriFlux network. Data are obtained  from the `AmeriFlux <https://ameriflux.lbl.gov/data/data-policy/>`_ network.

    processing_notes: >
      We query data from AmeriFlux monthly. Each monthly job collects all observations available for sites that report on our supported variables.
      
      Note that raw hourly data is saved in UTC while raw daily data is saved with respect to the local site time zone. 

      To maintain the integrity and traceability back to the original sources, our team conducts very limited data manipulation on the queried data. This includes the following:

      - Unit translation into SI units  
      - Standardization of NaN/missing values

      - Consolidating multiple concurrent data series
        - The AmeriFlux data sometimes provides multiple concurrent observation series for the same variable for the same site. In these cases, we consolidate the multiple series into a single series following these prioritizations:
        - We prioritize series without any suffix in the original variable names. If none is present, we prioritize variables with a "PI" suffix in the variable name, to indicate the data has been QA/QC reviewed by the tower team. 

  "jasechko_2024":
    summary: >
      A subset of the annual median water table depth measurements for sites included in `Jasechko et al. 2024 <https://www.nature.com/articles/s41586-023-06879-8>`_.
      These sites are subset to only those within the `CONUS2 <https://hydroframe.org/parflow-conus2>`_ boundary, and only includes data that the authors were approved to publicly release. 

    processing_notes: >
      Details on the initial data processing and collection are provided in `Jasechko et al. 2024 <https://www.nature.com/articles/s41586-023-06879-8>`_.
      The data provided here was acquired from https://zenodo.org/records/10003697. Data was filtered to the CONUS2 domain and all sites
      were also mapped to the Natural Earth state boundary shapefiles to include each site's state, where this mapping was unambiguous.

      All sites were compared to existing USGS well records. If a site was within 0.001 degree latitude/longitude of an existing well, the
      site is flagged as being a usgs_site.

      Notes:

      - The data included here is only a subset of the data in the original paper as not all data was made publicly available. 
       
      - The data included in this dataset are a static entry matching only what was in the publication. For up to date groundwater records refer to the USGS well dataset which is updated regularly with the most recent observations.

<<<<<<< HEAD
  "fan_2013":
    summary: >
      A subset of the site-level long-term mean water table depth measurements for sites in `Fan et al. 2013 <https://www.science.org/doi/10.1126/science.1229881>`_. 
      These sites are subset to only those within the `CONUS2 <https://hydroframe.org/parflow-conus2>`_ boundary, and 
      includes data that the authors used in this publication and are up to 2009.

    processing_notes: >
      Details on the initial data processing and collection are provided in `Fan et al. 2013 <https://www.science.org/doi/10.1126/science.1229881>`_. 
      The data provided here was acquired from an offline communication with the main author. Data was filtered to the
      CONUS2 domain and all sites were also mapped to the Natural Earth state boundary shapefiles to include each site's state,
      where mapping was unambiguous.

      This dataset contained site identifiers common with the USGS. Therefore, site-level attributes from the USGS are displayed for 
      sites that are still presently available in the USGS groundwater data portal.

      Notes:

      - The data included here is only a subset of the data in the original paper to the CONUS2 geographic domain.

      - The data included in this dataset are a static entry matching only what was in the publication. For up to date groundwater records refer to the `USGS instantaneous well dataset <https://hf-hydrodata.readthedocs.io/en/latest/gen_usgs_nwis.html>`_, which is updated regularly with the most recent observations.
=======
  "modis":
    summary: >
      A gridded mask of daily snow-on/snow-off coverage for the continental United States. MODIS satellite data was processed to 
      remove the effect of clouds and thereby improve usable coverage. This version of the dataset has been remapped from the 
      original 0.05 degree by 0.05 degree grid to the 1km by 1km CONUS2 grid.

    processing_notes: >
      The data provided here was acquired from https://figshare.com/articles/dataset/A_cloud-free_MODIS_snow_cover_dataset_for_the_contiguous_United_States_from_2000_to_2017/5902381/4.
      The data were created by subtracting cloud cover from NASA's Moderate Resolution Imaging Spectroradiometer (MODIS) 
      snow cover product using a variational interpolation algorithm. Details of the dataset creation and validation process 
      are described in detail in `Tran et al, 2019 <https://www.nature.com/articles/sdata2018300>`_. 

      The spatial resolution of the data is 0.05 by 0.05 degree, and the temporal resolution is daily from March 2000 to 
      February 2017. Several days are missing from select years due to `MODIS outages <https://modaps.modaps.eosdis.nasa.gov/services/production/outages_terra.html>`_.

      The data included in this dataset have been geospatially transformed from the 0.05 by 0.05 degree grid to the 1km by 1km CONUS2 grid.
>>>>>>> eef3bf6c
<|MERGE_RESOLUTION|>--- conflicted
+++ resolved
@@ -182,7 +182,6 @@
        
       - The data included in this dataset are a static entry matching only what was in the publication. For up to date groundwater records refer to the USGS well dataset which is updated regularly with the most recent observations.
 
-<<<<<<< HEAD
   "fan_2013":
     summary: >
       A subset of the site-level long-term mean water table depth measurements for sites in `Fan et al. 2013 <https://www.science.org/doi/10.1126/science.1229881>`_. 
@@ -203,7 +202,7 @@
       - The data included here is only a subset of the data in the original paper to the CONUS2 geographic domain.
 
       - The data included in this dataset are a static entry matching only what was in the publication. For up to date groundwater records refer to the `USGS instantaneous well dataset <https://hf-hydrodata.readthedocs.io/en/latest/gen_usgs_nwis.html>`_, which is updated regularly with the most recent observations.
-=======
+
   "modis":
     summary: >
       A gridded mask of daily snow-on/snow-off coverage for the continental United States. MODIS satellite data was processed to 
@@ -219,5 +218,4 @@
       The spatial resolution of the data is 0.05 by 0.05 degree, and the temporal resolution is daily from March 2000 to 
       February 2017. Several days are missing from select years due to `MODIS outages <https://modaps.modaps.eosdis.nasa.gov/services/production/outages_terra.html>`_.
 
-      The data included in this dataset have been geospatially transformed from the 0.05 by 0.05 degree grid to the 1km by 1km CONUS2 grid.
->>>>>>> eef3bf6c
+      The data included in this dataset have been geospatially transformed from the 0.05 by 0.05 degree grid to the 1km by 1km CONUS2 grid.
--- conflicted
+++ resolved
@@ -9,10 +9,6 @@
 import os
 import json
 import yaml
-<<<<<<< HEAD
-=======
-import generate_docs_options
->>>>>>> 698d6197
 
 sys.path.append(os.path.abspath(os.path.join(os.path.dirname(__file__), "../src")))
 from hf_hydrodata.data_model_access import load_data_model, ModelTableRow
@@ -53,17 +49,7 @@
     """Generate the documentation of datasets"""
 
     directory = os.path.abspath(os.path.join(os.path.dirname(__file__), "source"))
-<<<<<<< HEAD
     (dataset_type_ids, dataset_ids, variable_ids) = _collect_visible_ids()
-=======
-    (
-        dataset_type_ids,
-        dataset_ids,
-        variable_ids,
-        grid_ids,
-        temporal_resolution_ids,
-    ) = _collect_visible_ids()
->>>>>>> 698d6197
 
     gen_dataset_list_path = f"{directory}/gen_dataset_list.rst"
     with open(gen_dataset_list_path, "w+"):
@@ -127,12 +113,9 @@
     processing_notes = (
         dataset_text_entry.get("processing_notes") if dataset_text_entry else None
     )
-<<<<<<< HEAD
-=======
     version_notes = (
         dataset_text_entry.get("version_notes") if dataset_text_entry else None
     )
->>>>>>> 698d6197
     description = dataset_row["description"]
     datasource = dataset_row["datasource"]
     paper_dois = dataset_row["paper_dois"]
@@ -346,10 +329,6 @@
                         dataset_ids,
                         unit_ids,
                         aggregation_ids,
-<<<<<<< HEAD
-=======
-                        grid_ids,
->>>>>>> 698d6197
                         temporal_resolution_ids,
                     ) = _collect_variable_ids(variable_id)
                     variable_title = variable_row["title"]
@@ -469,7 +448,6 @@
             if dataset_id not in datasets:
                 datasets.append(dataset_id)
     return (datasets, units, aggregations, temporal_resolutions)
-
 
 
 def _collect_variable_types(variable_ids):
@@ -712,14 +690,7 @@
     for data_catalog_entry_id in data_catalog_entry_table.row_ids:
         data_catalog_entry_row = data_catalog_entry_table.get_row(data_catalog_entry_id)
         grid = data_catalog_entry_row["grid"]
-<<<<<<< HEAD
         if data_catalog_entry_row["dataset"] == dataset_id:
-=======
-        security_level = data_catalog_entry_row["security_level"]
-        if data_catalog_entry_row["dataset"] == dataset_id and _is_entry_visible(
-            security_level
-        ):
->>>>>>> 698d6197
             if grid and not grid in result:
                 result.append(grid)
     return result
@@ -770,48 +741,20 @@
                 )
                 variable_id = data_catalog_entry_row["variable"]
                 if dataset_id == data_catalog_entry_row["dataset"]:
-<<<<<<< HEAD
                     if not dataset_type_id in dataset_type_ids:
                         dataset_type_ids.append(dataset_type_id)
                     if not dataset_id in dataset_ids:
                         dataset_ids.append(dataset_id)
                     if not variable_id in variable_ids:
                         variable_ids.append(variable_id)
-=======
-                    if _is_entry_visible(security_level):
-                        if not dataset_type_id in dataset_type_ids:
-                            dataset_type_ids.append(dataset_type_id)
-                        if not dataset_id in dataset_ids:
-                            dataset_ids.append(dataset_id)
-                        if not variable_id in variable_ids:
-                            variable_ids.append(variable_id)
-                        if not grid_id in grid_id:
-                            grid_ids.append(grid_id)
-                        if not temporal_resolution_id in temporal_resolution_ids:
-                            temporal_resolution_ids.append(temporal_resolution_id)
->>>>>>> 698d6197
 
     return (
         dataset_type_ids,
         dataset_ids,
         variable_ids,
-<<<<<<< HEAD
     )
 
 
-=======
-        grid_ids,
-        temporal_resolution_ids,
-    )
-
-
-def _is_entry_visible(security_level: str) -> bool:
-    """Return true if security_level is vislble"""
-    result = security_level in generate_docs_options.SECURITY_LEVELS_VISIBLE
-    return result
-
-
->>>>>>> 698d6197
 def _load_dataset_text_map() -> dict:
     """
     Load the dataset_text.yaml file

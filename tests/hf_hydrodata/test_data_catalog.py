"""
Unit test for the data_catalog.py module
"""

# pylint: disable=C0301,C0103,W0632,W0702,W0101,C0302,W0105,E0401,C0413,R0903,W0613,R0912
import sys
import os
import tempfile
import pytest

sys.path.append(os.path.abspath(os.path.join(os.path.dirname(__file__), "../../src")))

import hf_hydrodata.generate_hydrodata_catalog_yaml
import hf_hydrodata as hf
import hf_hydrodata.gridded as gr


@pytest.fixture(autouse=True)
def patch_api(mocker):
    """Mock api call to load model from API. This allows tests to work with model from the git repo."""

    def mock_return_model(option):
        return None

    mocker.patch(
        "hf_hydrodata.data_model_access._load_model_from_api",
        side_effect=mock_return_model,
    )


def test_get_citations():
    """Test get_citation"""

    result = hf.get_citations(dataset="conus1_domain")
    #assert "10.5194" in result
    #result = hf.get_citations("conus1_domain")
    #assert "10.5194" in result
    #result = hf.get_citations("CW3E")



def test_get_entries():
    """Test getting data_catalog_entries using filters."""

    gr.HYDRODATA = "/hydrodata"
    rows = hf.get_catalog_entries(dataset="NLDAS2", file_type="pfb", period="daily")
    assert len(rows) == 10
    # TODO NOT FOR SQL assert len(rows[0].column_names()) >= 25
    for index in range(0, len(rows)):
        row = rows[index]
        if row["variable"] == "air_temp":
            assert row.get_value("variable") == "air_temp"
            assert row.get_value("variable_type") == "atmospheric"
            assert row.get_value("dataset_type") == "forcing"
            assert row.get_value("grid") == "conus1"


def test_get_entry_filter():
    """Test getting single data_catalog_entry using filters."""

    gr.HYDRODATA = "/hydrodata"
    row = hf.get_catalog_entry(
        dataset="NLDAS2", file_type="pfb", period="daily", variable="precipitation"
    )
    assert row.get_value("id") == "130"

    with pytest.raises(ValueError):
        hf.get_catalog_entry(dataset="NLDAS2", file_type="pfb", period="daily")

    entry = hf.get_catalog_entry(
        dataset="NLDAS2xxx",
        file_type="pfb",
        period="daily",
        variable="precipitation",
    )
    assert entry is None



def test_get_table_row():
    """Test getting a single row from a table."""

    gr.HYDRODATA = "/hydrodata"
    entry = hf.get_table_row("grid", id="conus1")
    assert entry is not None

    entry = hf.get_table_row("grid", id="conus5")
    assert entry is None

    with pytest.raises(ValueError):
        entry = hf.get_table_row("variable_type", variable_type="atomspheric")


def test_register_api():
    """Test register and and get and email pin stored in users home directory."""

    hf.register_api_pin("dummy@email.com", "0000")
    email, pin = hf.get_registered_api_pin()
    assert pin == "0000"
    assert email == "dummy@email.com"


def test_generate_hydrodata_catalog_yaml():
    """Test generate_hydrodata_catalog_yaml"""

    with tempfile.TemporaryDirectory() as tempdirname:
        hf.load_data_model(True)
        output_file = os.path.join(tempdirname, "foo.yaml")
        hf_hydrodata.generate_hydrodata_catalog_yaml.generate_yaml(output_file)
        assert os.path.exists(output_file)


def test_dataset_version():
    """Test reading catalog entries with dataset_versions"""

    row = hf.get_catalog_entry(
        dataset="CW3E", period="hourly", variable="precipitation", dataset_version="0.9"
    )
    assert row["id"] == "167"

    row = hf.get_catalog_entry(
        dataset="CW3E",
        period="hourly",
        variable="precipitation",
        dataset_version="0.8",
    )
    assert row["id"] == "529"


def test_dataset_version_default():
    """Test the default dataset_version is the highest version number if not specified"""

    row = hf.get_catalog_entry(
        dataset="CW3E", period="hourly", variable="precipitation"
    )
    assert row["id"] == "167"
<<<<<<< HEAD

def test_catalog_preference():
    """Test get_catalog_entry() preference algorithm."""

    option = {
        "dataset": "CW3E",
        "variable": "air_temp",
        "temporal_resolution": "daily",
        "start_time": "2001-01-01"
    }
    entry = hf.get_catalog_entry(option)
    assert entry["aggregation"] == "mean"
=======
    assert row["dataset_version"] == "0.9"


def test_get_citations_usgs():
    """Test for get_citations function with return DataFrame."""
    citation = hf.get_citations(dataset="usgs_nwis")

    assert isinstance(citation, str)


def test_get_citations_ameriflux():
    """Test for get_citations function with return DataFrame."""
    citation = hf.get_citations(dataset="ameriflux")

    assert isinstance(citation, str)


def test_get_citations_jasechko():
    """Test citations for jasechko_2024 dataset."""
    t = hf.get_citations("jasechko_2024")
    assert "10.1038/s41586-023-06879-8" in t


def test_get_citations_fan():
    """Test citations for fan_2013 dataset."""
    t = hf.get_citations("fan_2013")
    assert "10.1126/science.1229881" in t


def test_get_citations_fail():
    """Test citations function exception for unknown dataset."""
    with pytest.raises(Exception) as exc:
        hf.get_citations("usgs")
    assert str(exc.value) == "No such dataset 'usgs'"
>>>>>>> f2432814
<|MERGE_RESOLUTION|>--- conflicted
+++ resolved
@@ -134,7 +134,6 @@
         dataset="CW3E", period="hourly", variable="precipitation"
     )
     assert row["id"] == "167"
-<<<<<<< HEAD
 
 def test_catalog_preference():
     """Test get_catalog_entry() preference algorithm."""
@@ -147,8 +146,7 @@
     }
     entry = hf.get_catalog_entry(option)
     assert entry["aggregation"] == "mean"
-=======
-    assert row["dataset_version"] == "0.9"
+    assert entry["dataset_version"] == "0.9"
 
 
 def test_get_citations_usgs():
@@ -181,5 +179,4 @@
     """Test citations function exception for unknown dataset."""
     with pytest.raises(Exception) as exc:
         hf.get_citations("usgs")
-    assert str(exc.value) == "No such dataset 'usgs'"
->>>>>>> f2432814
+    assert str(exc.value) == "No such dataset 'usgs'"
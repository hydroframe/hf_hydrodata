--- conflicted
+++ resolved
@@ -129,8 +129,7 @@
     row = hf.get_catalog_entry(
         dataset="CW3E", period="hourly", variable="precipitation"
     )
-<<<<<<< HEAD
-    assert row["id"] == "167"
+    assert row["id"] == "537"
 
 def test_catalog_preference():
     """Test get_catalog_entry() preference algorithm."""
@@ -138,16 +137,12 @@
     option = {
         "dataset": "CW3E",
         "variable": "air_temp",
-        "temporal_resolution": "daily",
+        "temporal_resolution": "hourly",
         "start_time": "2001-01-01"
     }
     entry = hf.get_catalog_entry(option)
-    assert entry["aggregation"] == "mean"
+    assert entry["aggregation"] == "-"
     assert entry["dataset_version"] == "1.0" or entry["dataset_version"] == ""
-=======
-    assert row["id"] == "537"
-    assert row["dataset_version"] == "1.0"
->>>>>>> 698d6197
 
 
 def test_get_citations_usgs():

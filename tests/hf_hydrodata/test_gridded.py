"""
Unit test for the gridded module.
"""

# pylint: disable=C0301,C0103,W0632,W0702,W0101,C0302,W0105,E0401,C0413,R0903,W0613,R0912,W0212,R1714,E1101
import sys
import os
import datetime
import tempfile
import math
import warnings
from unittest.mock import patch
import xarray as xr
import numpy as np
import pytest
import pytz
import rioxarray
import requests

from parflow import read_pfb_sequence

sys.path.append(os.path.abspath(os.path.join(os.path.dirname(__file__), "../../src")))

import hf_hydrodata as hf
import hf_hydrodata.gridded as gr

hf.data_model_access.DATA_MODEL_CACHE = None


class MockResponse:
    """Mock the flask.request response."""

    def __init__(self):
        self.headers = {}
        self.status_code = 200
        self.content = b'{"email": "dummy@email.com", "jwt_token":"foo"}'
        self.checksum = ""


def mock_requests_get(url, headers=None, timeout=5):
    """Create a mock streaming response."""

    response = MockResponse()
    return response


def test_get_vegp():
    """Test ability to retreive vegp file."""

    gr.HYDRODATA = "/hydrodata"
    hf.get_raw_file(
        filepath="./vegp.dat",
        dataset="conus1_baseline_mod",
        file_type="vegp",
        variable="clm_run",
    )

    assert os.path.exists("./vegp.dat") is True
    os.remove("./vegp.dat")

    with patch(
        "requests.get",
        new=mock_requests_get,
    ):
        gr.HYDRODATA = "/empty"
        hf.get_raw_file(
            filepath="./vegp.dat",
            dataset="conus1_baseline_mod",
            file_type="vegp",
            variable="clm_run",
        )

        assert os.path.exists("./vegp.dat") is True
        os.remove("./vegp.dat")


def test_get_drv_clm():
    """Test ability to retreive drv_clm file."""

    gr.HYDRODATA = "/hydrodata"
    hf.get_raw_file(
        filepath="./vegp.dat",
        dataset="conus1_baseline_mod",
        file_type="drv_clm",
        variable="clm_run",
    )

    assert os.path.exists("./vegp.dat") is True
    os.remove("./vegp.dat")

    with patch(
        "requests.get",
        new=mock_requests_get,
    ):
        gr.HYDRODATA = "/empty"
        hf.get_raw_file(
            filepath="./vegp.dat",
            dataset="conus1_baseline_mod",
            file_type="vegp",
            variable="clm_run",
        )

        assert os.path.exists("./vegp.dat") is True
        os.remove("./vegp.dat")


def test_start_time_in_get_gridded_data():
    """Test ability to pass start_time in get_gridded_data method."""

    gr.HYDRODATA = "/hydrodata"

    start_time = datetime.datetime.strptime("2005-09-01", "%Y-%m-%d")
    end_time = start_time + datetime.timedelta(hours=96)
    data = gr.get_gridded_data(
        dataset="NLDAS2",
        file_type="pfb",
        period="hourly",
        variable="precipitation",
        start_time=start_time,
        end_time=end_time,
    )
    assert data.shape[0] == 96

    start_time = "2005-09-01"
    data = gr.get_gridded_data(
        dataset="NLDAS2",
        file_type="pfb",
        period="hourly",
        variable="precipitation",
        start_time=start_time,
        end_time=end_time,
    )
    assert data.shape[0] == 96


def test_get_paths_and_metadata():
    """Demonstrate getting water table depth files crossing a water year."""

    gr.HYDRODATA = "/hydrodata"
    options = {
        "variable": "water_table_depth",
        "dataset": "conus1_baseline_mod",
        "grid": "conus1",
        "file_type": "pfb",
        "period": "daily",
        "time": "2005-09-29",
        "start_time": "2005-09-29",
        "end_time": "2005-10-03",
        "level": "4",
    }
    row = hf.get_catalog_entry(options)
    paths = gr.get_file_paths(row, options)

    assert len(paths) == 4  # 4 files between 9/29/2005 and 10/3/2005
    assert row["dataset_var"] == "wtd"
    assert row["units"] == "m"
    assert row["file_type"] == "pfb"
    assert row["id"] == "10"
    assert (
        paths[3]
        == "/hydrodata/PFCLM/CONUS1_baseline/simulations/daily/WY2006/wtd.daily.mean.002.pfb"
    )


def test_paths_hourly_files():
    """Demonstrate getting water table depth files crossing a water year."""

    gr.HYDRODATA = "/hydrodata"
    options = {
        "variable": "pressure_head",
        "dataset": "conus1_baseline_mod",
        "grid": "conus1",
        "period": "hourly",
        "file_type": "pfb",
        "start_time": "2005-09-29",
        "end_time": "2005-10-03",
    }
    row = hf.get_catalog_entry(options)
    paths = gr.get_file_paths(row, options)

    assert len(paths) == 96  # 96 hour files between 9/29/2005 and 10/3/2005
    assert row["dataset_var"] == "Press"
    assert row["units"] == "m"
    assert row["file_type"] == "pfb"
    assert row["id"] == "52"
    assert row["period"] == "hourly"

    assert (
        paths[0]
        == "/hydrodata/PFCLM/CONUS1_baseline/simulations/2005/raw_outputs/pressure/CONUS.2005.out.press.08713.pfb"
    )
    assert (
        paths[95]
        == "/hydrodata/PFCLM/CONUS1_baseline/simulations/2006/raw_outputs/pressure/CONUS.2006.out.press.00048.pfb"
    )


def test_files_exist():
    """Test that the data catalog path template points to an actual file in /hydrodata."""

    def _get_start_time(entry):
        """Get a start time used in substituting into the data catalog template appropriate for the dataset."""

        result = None
        if entry["dataset"] in ["conus1_current_conditions", "nasa_smap", "conus2_current_conditions", "conus2_domain", "noaa"]:
            result = "2023-10-01"
        else:
            result = "2005-10-01"
        return result

    def _get_site_id(entry):
        """Get a site_id for point observation data catalog entries appropriate for entry."""

        result = ""
        path_template = entry["path"]
        if "site_id" in path_template:
            if "streamflow" in entry["path"]:
                result = "06787000"
            elif "groundwater" in entry["path"]:
                result = "351058106391002"
            elif "swe" in entry["path"]:
                result = "348:UT:SNTL"
            elif entry["variable"] == "swe":
                result = "348:UT:SNTL"
            elif "NRCS_precipitation" in entry["path"]:
                result = "348:UT:SNTL"
            elif "NRCS_temperature" in entry["path"]:
                result = "348:UT:SNTL"
            elif "soil_moisture" in entry["path"]:
                result = "2028:PA:SCAN"
            elif "ameriflux" in entry["path"]:
                result = "US-Ho2"
        return result

    # Verify the path of every entry in the data catalog points to an existing file after substitution
    entries = hf.get_catalog_entries()
    for entry in entries:
        data_catalog_entry_id = entry["id"]
        start_time = _get_start_time(entry)
        site_id = _get_site_id(entry)
        site_id = _get_site_id(entry)
        level = "2"
        path_template = entry["path"]
        if path_template:
            path_example = hf.get_path({"data_catalog_entry_id": data_catalog_entry_id, "start_time": start_time, "level": level, "site_id": site_id})
            if data_catalog_entry_id not in ["253", "254", "10003", "10004", "10005", "10006", "10007", "10008", "10009", "10010", "10011"]:
                # Ignore HydroGEN entries and files known to not exist
                dataset = entry["dataset"]
                if not os.path.exists(path_example):
                    print(path_example, "does not exist")
                assert os.path.exists(path_example), f"File '{data_catalog_entry_id}'dataset '{dataset}' template '{path_template}' time '{start_time}'"


def test_subsetting():
    """Test subsetting"""

    gr.HYDRODATA = "/hydrodata"
    if not os.path.exists("/hydrodata"):
        # Just skip test if this is run on a machine without /hydrodata access
        return
    options = {
        "variable": "pressure_head",
        "dataset": "conus1_baseline_mod",
        "grid": "conus1",
        "file_type": "pfb",
        "period": "hourly",
        "start_time": "2005-09-29",
        "end_time": "2005-10-03",
    }
    row = hf.get_catalog_entry(options)
    paths = gr.get_file_paths(row, options)

    # Read the data from the list of pfb files (5 days crossing a water year)
    # Subset the pfb files by x,y space constraints to an area of interest
    boundary_constraints = {
        "x": {"start": int(1076), "stop": int(1124)},
        "y": {"start": int(720), "stop": int(739)},
        "z": {"start": 0, "stop": 0},
    }
    data = read_pfb_sequence(paths, boundary_constraints)

    assert data.shape[0] == 96  # 96 hours
    assert data.shape[1] == 5  # 5 layers deep
    assert data.shape[2] == 19  # 19 y points
    assert data.shape[3] == 48  # 48 x points


def test_get_gridded_data_pfb_precipitation():
    """Test get_gridded_data of a NLDAS2 pfb precipitation variable sliced by bounds."""

    gr.HYDRODATA = "/hydrodata"
    if not os.path.exists("/hydrodata"):
        # Just skip test if this is run on a machine without /hydrodata access
        return

    bounds = [200, 200, 300, 250]
    latlng_bounds = [
        33.79169338210987,
        -114.34357566786298,
        34.41096361516614,
        -113.38485056306695,
    ]

    # Get a daily precipitation entry from data catalog
    entry = hf.get_catalog_entry(
        dataset="NLDAS2", file_type="pfb", period="daily", variable="precipitation"
    )

    # The data result has 4 days in the time dimension because end time is exclusive
    data = gr.get_gridded_data(
        dataset="NLDAS2",
        file_type="pfb",
        period="daily",
        variable="precipitation",
        start_time="2005-09-29",
        end_time="2005-10-03",
        grid_bounds=bounds,
    )
    assert data.shape == (4, 50, 100)

    # Select a single time value with a bounds
    data = gr.get_gridded_data(
        dataset="NLDAS2",
        file_type="pfb",
        period="daily",
        variable="precipitation",
        start_time="2005-09-29",
        grid_bounds=bounds,
    )
    assert data.shape == (1, 50, 100)

    # The data result has 4 days in the time dimension because end time is exclusive
    data = gr.get_gridded_data(
        dataset="NLDAS2",
        file_type="pfb",
        period="daily",
        variable="precipitation",
        start_time="2005-09-29",
        end_time="2005-10-03",
        latlng_bounds=latlng_bounds,
    )
    assert data.shape == (4, 50, 100)

    """
    gr.HYDRODATA = "/empty"
    # The data result has 4 days in the time dimension because end time is exclusive
    data = gr.get_gridded_data(
        dataset="NLDAS2", file_type="pfb", period="daily", variable="precipitation", start_time="2005-09-29", end_time="2005-10-03", grid_bounds=bounds
    )
    assert data.shape == (4, 50, 100)

    data = gr.get_gridded_data(
        dataset="NLDAS2", file_type="pfb", period="daily", variable="precipitation", start_time="2005-09-29", end_time="2005-10-03", latlng_bounds=latlng_bounds
    )
    assert data.shape == (4, 50, 100)

    # Select a single time value with a bounds
    data = gr.get_gridded_data(
        dataset="NLDAS2", file_type="pfb", period="daily", variable="precipitation", start_time="2005-09-29", grid_bounds=bounds
    )
    assert data.shape == (1, 50, 100)
    """


def test_get_gridded_data_pfb_precipitation_string_input():
    """Test get_gridded_data of a NLDAS2 pfb precipitation variable sliced by bounds."""

    gr.HYDRODATA = "/hydrodata"
    if not os.path.exists("/hydrodata"):
        # Just skip test if this is run on a machine without /hydrodata access
        return
    bounds = "[200, 200, 300, 250]"
    latlng_bounds = "[33.79169338210987, -114.34357566786298, 34.41096361516614, -113.38485056306695]"

    # The data result has 4 days in the time dimension because end time is exclusive
    data = gr.get_gridded_data(
        dataset="NLDAS2",
        file_type="pfb",
        period="daily",
        variable="precipitation",
        start_time="2005-09-29",
        end_time="2005-10-03",
        grid_bounds=bounds,
    )
    assert data.shape == (4, 50, 100)

    # The data result has 4 days in the time dimension because end time is exclusive
    data = gr.get_gridded_data(
        dataset="NLDAS2",
        file_type="pfb",
        period="daily",
        variable="precipitation",
        start_time="2005-09-29",
        end_time="2005-10-03",
        latlng_bounds=latlng_bounds,
    )
    assert data.shape == (4, 50, 100)

    # Select a single time value with a bounds
    data = gr.get_gridded_data(
        dataset="NLDAS2",
        file_type="pfb",
        period="daily",
        variable="precipitation",
        start_time="2005-09-29",
        grid_bounds=bounds,
    )
    assert data.shape == (1, 50, 100)

    """
    gr.HYDRODATA = "/empty"
    # The data result has 4 days in the time dimension because end time is exclusive
    
    data = gr.get_gridded_data(
        dataset="NLDAS2", file_type="pfb", period="daily", variable="precipitation", start_time="2005-09-29", end_time="2005-10-03", grid_bounds=bounds
    )
    assert data.shape == (4, 50, 100)

    # Select a single time value with a bounds
    data = gr.get_gridded_data(
        dataset="NLDAS2", file_type="pfb", period="daily", variable="precipitation", start_time="2005-09-29", grid_bounds=bounds
    )
    assert data.shape == (1, 50, 100)
    
    data = gr.get_gridded_data(
        dataset="NLDAS2", file_type="pfb", period="daily", variable="precipitation", start_time="2005-09-29", latlng_bounds=latlng_bounds
    )
    assert data.shape == (1, 50, 100)
    """


def test_get_nldas2_wind_pfb_hourly():
    """Test get_gridded_data of a NLDAS2 pfb wind variable sliced by bounds."""

    gr.HYDRODATA = "/hydrodata"
    if not os.path.exists("/hydrodata"):
        # Just skip test if this is run on a machine without /hydrodata access
        return
    bounds = [200, 200, 300, 250]

    entry = hf.get_catalog_entry(
        dataset="NLDAS2", file_type="pfb", period="hourly", variable="east_windspeed"
    )

    # The result has 5 days of 24 hours in the time dimension and sliced to x,y shape 100x50 at origin 200, 200 in the conus1 grid.
    data = gr.get_gridded_data(
        dataset="NLDAS2",
        file_type="pfb",
        period="hourly",
        variable="east_windspeed",
        start_time="2005-09-29",
        end_time="2005-10-04",
        grid_bounds=bounds,
    )
    assert data.shape == (120, 50, 100)

    # This result has only one day values but is hourly so will have one 24 hour time dimension in the result.
    data = gr.get_gridded_data(
        dataset="NLDAS2",
        file_type="pfb",
        period="hourly",
        variable="east_windspeed",
        start_time="2005-09-29",
        grid_bounds=bounds,
    )
    assert data.shape == (1, 50, 100)


def test_gridded_data_no_grid_bounds():
    """Test get ndarray without grid_bounds parameters."""

    gr.HYDRODATA = "/hydrodata"
    if not os.path.exists("/hydrodata"):
        # Just skip test if this is run on a machine without /hydrodata access
        return

    entry = hf.get_catalog_entry(
        dataset="NLDAS2", file_type="pfb", period="daily", variable="precipitation"
    )
    data = gr.get_gridded_data(
        dataset="NLDAS2",
        file_type="pfb",
        period="daily",
        variable="precipitation",
        start_time="2005-09-29",
        end_time="2005-10-03",
    )

    assert data.shape == (4, 1888, 3342)


def test_vegm():
    """Test reading vegm files."""

    # Skip this test for now because it takes more than 45 seconds to run
    return

    gr.HYDRODATA = "/hydrodata"
    if not os.path.exists("/hydrodata"):
        # Just skip test if this is run on a machine without /hydrodata access
        return

    grid_bounds = [10, 10, 50, 100]
    entry = hf.get_catalog_entry(
        dataset="conus1_baseline_85",
        file_type="vegm",
        variable="clm_run",
    )

    data = gr.get_ndarray(entry, grid_bounds=grid_bounds)

    # Shape is 18 vegitation types + lat + lnt + clay + sand + color = 23 attributes
    assert data.shape == (23, 90, 40)


def test_gridded_data_baseline85_pressure_head():
    """Test get_gridded_data from baseline85 dataset preasure_head variable."""

    gr.HYDRODATA = "/hydrodata"
    if not os.path.exists("/hydrodata"):
        # Just skip test if this is run on a machine without /hydrodata access
        return

    bounds = [200, 200, 300, 250]

    data = gr.get_gridded_data(
        dataset="conus1_baseline_85",
        file_type="pfb",
        period="daily",
        variable="pressure_head",
        start_time="1984-11-01",
        end_time="1984-11-03",
        grid_bounds=bounds,
    )

    assert data.shape == (2, 5, 50, 100)


def xxtest_gridded_data_baseline85_pressure_head_hourly():
    """Test get_gridded_data from baseline85 dataset preasure_head variable."""

    gr.HYDRODATA = "/hydrodata"
    if not os.path.exists("/hydrodata"):
        # Just skip test if this is run on a machine without /hydrodata access
        return

    bounds = [200, 200, 300, 250]

    data = gr.get_gridded_data(
        dataset="conus1_baseline_mod",
        file_type="pfb",
        period="hourly",
        variable="pressure_head",
        start_time="2005-10-01",
        end_time="2005-10-03",
        grid_bounds=bounds,
    )

    assert data.shape == (48, 5, 50, 100)


def test_gridded_data_baseline_mod_pressure_head():
    """Test get_gridded_data from baseline_mod dataset preasure_head variable."""

    gr.HYDRODATA = "/hydrodata"
    if not os.path.exists("/hydrodata"):
        # Just skip test if this is run on a machine without /hydrodata access
        return

    bounds = [200, 200, 300, 250]

    data = gr.get_gridded_data(
        dataset="conus1_baseline_mod",
        file_type="pfb",
        period="daily",
        variable="pressure_head",
        start_time="2005-09-01",
        end_time="2005-09-03",
        grid_bounds=bounds,
    )

    assert data.shape == (2, 5, 50, 100)


def test_gridded_data_conus1_domain_porosity():
    """Test get_gridded_data from conus1_domain dataset porosity variable."""

    gr.HYDRODATA = "/hydrodata"
    if not os.path.exists("/hydrodata"):
        # Just skip test if this is run on a machine without /hydrodata access
        return

    bounds = [200, 200, 300, 250]

    data = gr.get_gridded_data(
        dataset="conus1_domain",
        file_type="pfb",
        variable="porosity",
        grid_bounds=bounds,
    )

    assert data.shape == (5, 50, 100)


def test_gridded_data_pressure_hourly():
    """Test get_gridded_data from conus1_domain dataset porosity variable."""

    gr.HYDRODATA = "/hydrodata"
    if not os.path.exists("/hydrodata"):
        # Just skip test if this is run on a machine without /hydrodata access
        return

    bounds = [200, 200, 300, 250]

    # Get 1 day of one hour of pressure head
    start_time = "2005-01-01 11:00:00"
    data = gr.get_gridded_data(
        dataset="conus1_baseline_mod",
        file_type="pfb",
        variable="pressure_head",
        period="hourly",
        grid_bounds=bounds,
        start_time=start_time,
    )
    assert data.shape == (1, 5, 50, 100)

    start_time = datetime.datetime.strptime(start_time, "%Y-%m-%d %H:%M:%S")
    data = gr.get_gridded_data(
        dataset="conus1_baseline_mod",
        file_type="pfb",
        period="hourly",
        variable="pressure_head",
        grid_bounds=bounds,
        start_time=start_time,
    )
    assert data.shape == (1, 5, 50, 100)


def test_gridded_data_wind_hourly():
    """Test get_gridded_data from conus1_domain dataset north_windspeed variable with no z values."""

    gr.HYDRODATA = "/hydrodata"
    if not os.path.exists("/hydrodata"):
        # Just skip test if this is run on a machine without /hydrodata access
        return

    bounds = [200, 200, 300, 250]

    entry = hf.get_catalog_entry(
        dataset="NLDAS2",
        file_type="pfb",
        variable="north_windspeed",
        period="hourly",
    )

    # Get 1 day of one hour of pressure head
    start_time = "2005-01-01 11:00:00"
    data = gr.get_gridded_data(
        dataset="NLDAS2",
        file_type="pfb",
        variable="north_windspeed",
        period="hourly",
        grid_bounds=bounds,
        start_time=start_time,
    )
    assert data.shape == (1, 50, 100)

    start_time = datetime.datetime.strptime(start_time, "%Y-%m-%d %H:%M:%S")
    data = gr.get_gridded_data(
        dataset="NLDAS2",
        file_type="pfb",
        variable="north_windspeed",
        period="hourly",
        grid_bounds=bounds,
        start_time=start_time,
    )
    assert data.shape == (1, 50, 100)


def test_gridded_data_smap_daily():
    """Test get_gridded_data from conus1_domain dataset daily soil_moisture variable with no z values."""

    gr.HYDRODATA = "/hydrodata"
    if not os.path.exists("/hydrodata"):
        # Just skip test if this is run on a machine without /hydrodata access
        return

    bounds = [200, 200, 300, 250]

    # Get 1 day of smap
    start_time = "2022-08-01"
    data = gr.get_gridded_data(
        dataset="nasa_smap",
        variable="soil_moisture",
        period="daily",
        grid="smapgrid",
        grid_bounds=bounds,
        start_time=start_time,
    )
    assert data.shape == (1, 1, 50, 100)


def test_pfmetadata():
    """Test reading pfmetadata files"""

    gr.HYDRODATA = "/hydrodata"
    if not os.path.exists("/hydrodata"):
        # Just skip test if this is run on a machine without /hydrodata access
        return
    bounds = [200, 200, 300, 250]

    data = gr.get_gridded_data(
        dataset="conus1_domain",
        file_type="pfmetadata",
        variable="van_genuchten_n",
        grid_bounds=bounds,
    )

    # The result has 5 days in the time dimension and sliced to x,y shape 100x50 at origin 200, 200 in the conus1 grid.
    assert data.shape == (5, 50, 100)


def test_gridded_data_tiff():
    """Test get_gridded_data from a tiff file."""

    gr.HYDRODATA = "/hydrodata"
    if not os.path.exists("/hydrodata"):
        # Just skip test if this is run on a machine without /hydrodata access
        return

    bounds = [200, 200, 300, 250]

    data = gr.get_gridded_data(
        dataset="huc_mapping",
        file_type="tiff",
        variable="huc_map",
        grid="conus1",
        grid_bounds=bounds,
        level=4,
    )

    assert data.shape == (50, 100)

    data = gr.get_gridded_data(
        dataset="huc_mapping",
        file_type="tiff",
        variable="huc_map",
        grid="conus1",
        level=4,
    )

    assert data.shape == (1888, 3342)

    data = gr.get_gridded_data(
        dataset="huc_mapping",
        file_type="tiff",
        variable="huc_map",
        grid="conus2",
        level=4,
    )

    assert data.shape == (3256, 4442)


def test_gridded_data_latlng():
    """Test get_gridded_data from a latitude and longitude file."""

    gr.HYDRODATA = "/hydrodata"
    if not os.path.exists("/hydrodata"):
        # Just skip test if this is run on a machine without /hydrodata access
        return

    data = gr.get_gridded_data(
        dataset="conus1_domain", file_type="pfb", variable="latitude", grid="conus1"
    )
    assert data.shape == (1888, 3342)

    data = gr.get_gridded_data(
        dataset="conus2_domain", file_type="pfb", variable="latitude", grid="conus2"
    )
    assert data.shape == (3256, 4442)


def test_grid_to_latlng():
    """Test grid_to_latlng."""

    gr.HYDRODATA = "/hydrodata"
    (lat, lng) = hf.grid.to_latlon("conus1", 0, 0)
    assert round(lat, 2) == 31.65
    assert round(lng, 2) == -115.98
    bounds = hf.grid.to_latlon("conus1", *[0, 0, 3341, 1887])
    assert round(bounds[2], 2) == 49.1
    assert round(bounds[3], 2) == -76.11
    (lat, lng) = hf.grid.to_latlon("conus1", 10.5, 10.5)
    assert round(lat, 6) == 31.764588
    assert round(lng, 6) == -115.898577
    (lat, lng) = hf.grid.to_latlon("conus1", 10.0, 10.0)
    assert round(lat, 6) == 31.759219
    assert round(lng, 6) == -115.902573
    (lat, lng) = hf.grid.to_latlon("conus2", 0, 0)
    assert round(lat, 2) == 22.36
    assert round(lng, 2) == -117.85


def test_latlng_to_grid():
    """Test grid_to_latlng."""

    gr.HYDRODATA = "/hydrodata"
    (x, y) = hf.from_latlon("conus1", 31.759219, -115.902573)
    assert round(x) == 10
    assert round(y) == 10
    grid_bounds = hf.from_latlon("conus1", 31.65, -115.98, 31.759219, -115.902573)
    assert round(grid_bounds[0]) == 0
    assert round(grid_bounds[1]) == 0
    grid_bounds = hf.from_latlon("conus2", 31.65, -115.98, 31.759219, -115.902573)
    assert round(grid_bounds[0]) == 441
    assert round(grid_bounds[1]) == 970

    (x, y) = hf.from_latlon("conus1", 49.1423, -76.3369)
    assert round(x) == 3324
    assert round(y) == 1888


def test_get_huc_bbox_conus2():
    """Unit test for get_huc_bbox for conus2"""

    gr.HYDRODATA = "/hydrodata"
    bbox = hf.get_huc_bbox("conus2", ["101900"])
    assert bbox == [1439, 1573, 1844, 1851]
    bbox = hf.get_huc_bbox("conus2", ["1019"])
    assert bbox == [1439, 1573, 1844, 1851]
    bbox = hf.get_huc_bbox("conus2", ["10"])
    assert bbox == [948, 1353, 2741, 2783]
    bbox = hf.get_huc_bbox("conus2", ["15020018"])
    assert bbox == [940, 1333, 1060, 1422]

    # Check the bbox is correct for HUC 15 (this failed with old get_huc_box code)
    bbox = hf.get_huc_bbox("conus2", ["15"])
    assert bbox == [510, 784, 1226, 1763]

    # Check the bbox for HUC16 that is ajacent to the old failing HUC 15
    bbox = hf.get_huc_bbox("conus2", ["16"])
    assert bbox == [279, 1337, 1130, 2152]

    # Check the bbox passes for either the value from the old float32 tiffs or the new int32 tiffs
    bbox = hf.get_huc_bbox("conus2", ["1019000404"])
    assert (bbox == [1468, 1664, 1550, 1693]) or (bbox == [1504, 1670, 1550, 1687])
    bbox = hf.get_huc_bbox("conus2", ["10190004"])
    assert (bbox == [1468, 1664, 1550, 1693]) or (bbox == [1504, 1670, 1550, 1687])


def test_latlng_to_grid_out_of_bounds():
    """Unit tests for when latlng is out of bounds of conus1."""

    gr.HYDRODATA = "/hydrodata"
    with pytest.raises(ValueError):
        (_, _) = hf.from_latlon("conus1", 90, -180)


def test_gridded_data_no_entry_passed():
    """Test able to get and ndarray passing None for entry"""

    if not os.path.exists("/hydrodata"):
        # Just skip test if this is run on a machine without /hydrodata access
        return

    data = gr.get_gridded_data(
        dataset="NLDAS2",
        file_type="pfb",
        period="daily",
        variable="precipitation",
        start_time="2006-01-01",
    )
    assert data.shape == (1, 1888, 3342)

    data = gr.get_gridded_data(
        dataset="NLDAS2",
        file_type="pfb",
        period="daily",
        variable="precipitation",
        start_time="2006-01-01",
        end_time="2006-01-3",
    )
    assert data.shape == (2, 1888, 3342)

    data = gr.get_gridded_data(
        dataset="NLDAS2",
        file_type="pfb",
        period="hourly",
        variable="precipitation",
        start_time="2006-01-01",
        end_time="2006-01-03",
    )
    assert data.shape == (48, 1888, 3342)

    data = gr.get_gridded_data(
        dataset="conus1_baseline_85",
        file_type="pfb",
        period="hourly",
        variable="pressure_head",
        start_time="2006-01-01",
        end_time="2006-01-3",
    )
    assert data.shape == (48, 5, 1888, 3342)

    path = gr.get_file_path(
        None,
        dataset="NLDAS2",
        file_type="pfb",
        period="daily",
        variable="precipitation",
        start_time="2006-01-01",
    )
    assert "sum.093.pfb" in path


def test_get_gridded_data_monthly():
    """Test getting monthly files."""

    options = {
        "dataset": "NLDAS2",
        "variable": "air_temp",
        "file_type": "pfb",
        "period": "monthly",
        "start_time": "2006-01-31",
        "end_time": "2006-03-01",
    }
    data = gr.get_gridded_data(options)
    assert data.shape == (2, 1888, 3342)


def test_get_gridded_data_daily():
    """Test geting daily values from pfb"""
    options = {
        "dataset": "NLDAS2",
        "variable": "air_temp",
        "file_type": "pfb",
        "aggregation": "max",
        "period": "daily",
        "start_time": "2005-10-01",
        "end_time": "2005-10-04",
    }
    data = gr.get_gridded_data(options)
    assert data.shape == (3, 1888, 3342)


def xtest_get_numpy_nasa_smap_conus2():
    """Test geting daily values from pfb"""
    grid_bounds = [100, 100, 150, 300]
    options = {
        "dataset": "nasa_smap",
        "variable": "soil_moisture",
        "file_type": "pfb",
        "period": "daily",
        "start_time": "2023-08-01",
        "grid_bounds": grid_bounds,
    }
    data = gr.get_gridded_data(options)


def test_get_entry_with_multiple_file_types():
    """Test getting a catalog entry that has multiple file types."""

    options = {
        "dataset": "NLDAS2",
        "variable": "precipitation",
        "period": "daily",
        "start_time": "2005-08-01",
    }

    entries = hf.get_catalog_entries(options)
    assert len(entries) > 1
    entry = hf.get_catalog_entry(options)
    assert entry["file_type"] == "pfb"


def test_get_point_anomalies():
    """Unit test for point observation anomalies."""
    options = {
        "site_type": "streamflow",
        "dataset": "obs_anomalies",
        "variable": "anomaly",
        "period": "daily",
    }
    options["start_time"] = "2002-03-01"
    data = gr.get_gridded_data(options)
    data = gr.get_gridded_data(
        site_type="streamflow",
        dataset="obs_anomalies",
        start_time="2002-05-01",
        variable="anomaly",
        period="daily",
        site_id="1013500",
    )
    assert data.shape[0] > 8000


def test_filter_point_obs_by_time():
    """UNit test for stream flow filters."""
    data = gr.get_gridded_data(
        site_type="streamflow",
        dataset="observations",
        start_time="1978-08-01",
        end_time="1978-08-04",
        variable="anomaly",
        period="daily",
        site_id="06787000",
    )
    assert data.shape[0] == 3
    data = gr.get_gridded_data(
        site_type="streamflow",
        dataset="observations",
        start_time="1978-08-01",
        end_time="1978-08-15",
        variable="anomaly",
        period="weekly",
        site_id="06787000",
    )
    assert data.shape[0] == 2


def test_timezone():
    """Test with timezone in start_time/end_time"""

    gr.HYDRODATA = "/hydrodata"
    if not os.path.exists("/hydrodata"):
        # Just skip test if this is run on a machine without /hydrodata access
        return

    bounds = [375, 239, 487, 329]
    start = "2005-10-07"
    time_zone = "EST"
    start_date = datetime.datetime.strptime(start, "%Y-%m-%d")
    if time_zone != "UTC":
        start_date = (
            start_date.replace(tzinfo=pytz.timezone(time_zone))
            .astimezone(pytz.UTC)
            .replace(tzinfo=None)
        )
    end_date = start_date + datetime.timedelta(hours=7)


    data = gr.get_gridded_data(
                dataset="NLDAS2",
        variable="air_temp",
        grid="conus1",
        file_type="pfb",
        period="hourly",
        start_time=start_date,
        end_time=end_date,
        grid_bounds=bounds,
    )
    assert data.shape[0] == 7


def test_get_date_range():
    """Test get_date_range."""

    options = {
        "dataset": "NLDAS2",
        "variable": "precipitation",
        "period": "daily",
        "start_time": "2005-08-01",
    }

    (low, high) = hf.get_date_range(options)
    assert low.strftime("%Y-%m-%d") == "2002-10-01"
    assert high.strftime("%Y-%m-%d") == "2006-09-30"


def test_ambiguous_filter():
    """Test ambiguous filter request."""
    options = {
        "dataset": "NLDAS2",
        "period": "daily",
        "start_time": "2005-08-01",
    }

    with pytest.raises(ValueError) as info:
        hf.get_catalog_entry(options)
    assert "variable = '" in str(info.value) and "'downward_longwave" in str(info.value)


def test_get_huc_from_point():
    """Unit test for get_huc_from_latlon and get_huc_from_xy"""

    grid = "conus1"
    (lat, lng) = hf.grid.to_latlon("conus1", 1078, 722)
    huc_id = hf.get_huc_from_latlon(grid, 10, lat, lng)
    assert huc_id == "1019000404"

    huc_id = hf.get_huc_from_xy(grid, 10, 1078, 722)
    assert huc_id == "1019000404"

    huc_id = hf.get_huc_from_xy(grid, 10, 1078, 1999)
    assert huc_id is None


def test_get_huc_bbox_conus1():
    """Unit test for get_huc_bbox for conus1"""

    with pytest.raises(ValueError):
        hf.get_huc_bbox("bad grid", ["1019000404"])
    with pytest.raises(ValueError):
        hf.get_huc_bbox("conus1", ["1019000404", "123"])

    bbox = hf.get_huc_bbox("conus1", ["1019000404"])
    assert bbox == [1076, 720, 1124, 739]

    bbox = hf.get_huc_bbox("conus1", ["1102001002", "1102001003"])
    assert bbox == [1088, 415, 1132, 453]


def test_getndarray_site_id():
    """Test for a bug using get_gridded_data and site_id variable."""

    data = gr.get_gridded_data(        site_type="streamflow",
        dataset="obs_anomalies",
        variable="site_id",
        period="daily", start_time="2002-03-1")
    assert data.shape[0] >= 8626


def test_filter_errors():
    """Unit test to check for filter error messages."""
    gr.HYDRODATA = "/hydrodata"
    if not os.path.exists("/hydrodata"):
        # Just skip test if this is run on a machine without /hydrodata access
        return

    options = {
        "dataset": "NLDAS2",
        "file_type": "pfb",
        "variable": "north_windspeed",
        "period": "hourly",
        "start_time": "2005-01-01 11:00:00",
        "grid_bounds": [5000, 200, 50010, 300],
    }
    with pytest.raises(ValueError) as info:
        gr.get_gridded_data(options)
    assert "is outside the grid shape 3342, 1888" in str(info.value)

    options = {
        "dataset": "NLDAS2",
        "file_type": "pfb",
        "variable": "north_windspeed",
        "period": "hourly",
        "start_time": "2005-01-01 11:00:00",
        "grid_point": [200, 2000],
    }
    with pytest.raises(ValueError) as info:
        gr.get_gridded_data(options)
    assert "is outside the grid shape 3342, 1888" in str(info.value)


def test_get_datasets():
    """Test get_datasets."""

    datasets = hf.get_datasets()
    assert len(datasets) >= 21
    assert datasets[0] == "CW3E"

    datasets = hf.get_datasets(variable="air_temp")
    assert len(datasets) >= 9
    assert datasets[0] == "CW3E"

    datasets = hf.get_datasets(grid="conus2")
    assert len(datasets) == 6
    assert datasets[0] == "CW3E"

    options = {"variable": "air_temp", "grid": "conus1"}
    datasets = hf.get_datasets(options)
    print(datasets)
    assert len(datasets) >= 4
    assert datasets[0] == "NLDAS2"


def test_get_variables():
    """Test get_variables."""

    variables = hf.get_variables()
    assert len(variables) == 70
    assert variables[0] == "air_temp"
    variables = hf.get_variables(dataset="CW3E")
    assert len(variables) == 8
    assert variables[0] == "air_temp"
    variables = hf.get_variables(grid="conus2")
    assert len(variables) == 33
    assert variables[0] == "air_temp"

    options = {"dataset": "NLDAS2", "grid": "conus1"}
    variables = hf.get_variables(options)
    assert len(variables) == 8
    assert variables[0] == "air_temp"


def test_get_catalog_bug():
    """Test bug in getting catalog entries with typo."""

    bounds = [100, 100, 200, 200]
    entries = hf.get_catalog_entries(
        dataset="conus1_baseline_85",
        file_type="pfb",
        period="hourly",
        variable="precipitation",
    )
    assert len(entries) == 0

    start_time = datetime.datetime.strptime("2005-09-01", "%Y-%m-%d")
    end_time = start_time + datetime.timedelta(hours=24)
    with pytest.raises(ValueError) as info:
        gr.get_gridded_data(
            start_time=start_time,
            end_time=end_time,
            grid_bounds=bounds,
        )
    assert "Ambiguous filter" in str(info.value)


def test_temporal_resolution():
    """Test that temporal_resolution and period are both returned from data_catalog."""

    entry = hf.get_catalog_entry(
        dataset="NLDAS2", file_type="pfb", period="hourly", variable="precipitation"
    )
    assert entry["temporal_resolution"] == "hourly"
    assert entry["period"] == "hourly"
    entry = hf.get_catalog_entry(
        dataset="NLDAS2",
        file_type="pfb",
        temporal_resolution="hourly",
        variable="precipitation",
    )
    assert entry["temporal_resolution"] == "hourly"
    assert entry["period"] == "hourly"


def test_get_gridded_files_pfb():
    """Unit test for get_gridded_files not passing variables list."""

    cd = os.getcwd()
    with tempfile.TemporaryDirectory() as tempdirname:
        os.chdir(tempdirname)
        grid_bounds = [10, 10, 20, 20]
        options = {
            "dataset": "NLDAS2",
            "temporal_resolution": "hourly",
            "variable": "atmospheric_pressure",
            "grid_bounds": grid_bounds,
            "start_time": "2005-10-02",
            "end_time": "2005-10-3",
        }
        assert not os.path.exists("NLDAS2.Press.000001_to_000024.pfb")
        gr.get_gridded_files(options)
        assert os.path.exists("NLDAS2.Press.000001_to_000024.pfb")

        with pytest.raises(ValueError):
            options["dataset"] = "error"
            gr.get_gridded_files(options)
    os.chdir(cd)


def test_get_gridded_files_variables():
    """Unit test for get_gridded_files with variables list."""

    cd = os.getcwd()
    with tempfile.TemporaryDirectory() as tempdirname:
        os.chdir(tempdirname)
        variables = ["air_temp", "precipitation"]
        grid_bounds = [10, 10, 20, 20]
        options = {
            "dataset": "NLDAS2",
            "temporal_resolution": "hourly",
            "grid_bounds": grid_bounds,
            "start_time": "2005-10-02",
            "end_time": "2005-10-3",
        }
        assert not os.path.exists("NLDAS2.Temp.000001_to_000024.pfb")
        assert not os.path.exists("NLDAS2.APCP.000001_to_000024.pfb")
        gr.get_gridded_files(options, variables=variables)
        assert os.path.exists("NLDAS2.Temp.000001_to_000024.pfb")
        assert os.path.exists("NLDAS2.APCP.000001_to_000024.pfb")

    os.chdir(cd)


def test_get_gridded_files_3d():
    """Unit test for get_gridded_files with 3d variable."""

    cd = os.getcwd()
    with tempfile.TemporaryDirectory() as tempdirname:
        os.chdir(tempdirname)
        grid_bounds = [10, 10, 20, 20]
        options = {
            "dataset": "conus1_baseline_mod",
            "variable": "pressure_head",
            "temporal_resolution": "hourly",
            "grid_bounds": grid_bounds,
            "start_time": "2005-10-01",
            "end_time": "2005-10-02",
        }
        assert not os.path.exists("CONUS.2006.out.press.00025.pfb")
        assert not os.path.exists("CONUS.2006.out.press.00024.pfb")
        gr.get_gridded_files(
            options, filename_template="CONUS.{wy}.out.press.{wy_hour:05d}.pfb"
        )
        assert os.path.exists("CONUS.2006.out.press.00001.pfb")
        assert os.path.exists("CONUS.2006.out.press.00024.pfb")
    os.chdir(cd)


def test_get_gridded_files_netcdf():
    """Unit test for get_gridded_files to netcdf file."""

    cd = os.getcwd()
    with tempfile.TemporaryDirectory() as tempdirname:
        os.chdir(tempdirname)
        variables = ["ground_heat", "pressure_head"]
        grid_bounds = [10, 10, 14, 20]
        options = {
            "dataset": "conus1_baseline_mod",
            "temporal_resolution": "hourly",
            "grid_bounds": grid_bounds,
            "start_time": "2005-09-29",
            "end_time": "2005-10-04",
        }
        assert not os.path.exists("NLDAS2.2006.nc")
        gr.get_gridded_files(
            options, variables=variables, filename_template="NLDAS2.{wy}.nc"
        )
        assert os.path.exists("NLDAS2.2006.nc")
        assert os.path.exists("NLDAS2.2005.nc")
        ds = xr.open_dataset("NLDAS2.2006.nc")
        assert len(ds.keys()) == 2
        ground_heat = ds["eflx_soil_grnd"]
        assert ground_heat.shape == (8760, 10, 4)
        pressure_head = ds["Press"]
        assert pressure_head.shape == (8760, 5, 10, 4)
        lat_coord = ds["latitude"]
        assert lat_coord.shape == (10, 4)

        # Check it does nothing if file already exists
        gr.get_gridded_files(
            options, variables=variables, filename_template="NLDAS2.{wy}.nc"
        )

    os.chdir(cd)


def test_get_gridded_files_tiff():
    """Unit test for get_gridded_files to tiff file."""

    cd = os.getcwd()
    with tempfile.TemporaryDirectory() as tempdirname:
        os.chdir(tempdirname)
        variables = ["ground_heat", "pressure_head"]
        variables = ["ground_heat"]
        grid_bounds = [10, 10, 14, 20]
        options = {
            "dataset": "conus1_baseline_mod",
            "temporal_resolution": "hourly",
            "grid_bounds": grid_bounds,
            "start_time": "2005-09-29",
            "end_time": "2005-10-04",
        }
        assert not os.path.exists("conus1_baseline_mod.ground_heat.tiff")
        gr.get_gridded_files(
            options, variables=variables, filename_template="{dataset}.{variable}.tiff"
        )
        assert os.path.exists("conus1_baseline_mod.ground_heat.tiff")
        luc = rioxarray.open_rasterio("conus1_baseline_mod.ground_heat.tiff")
        assert 'standard_parallel_1",33' in str(luc.rio.crs)
    os.chdir(cd)


def test_entry_without_dataset():
    """Test that we can get gridded data with options without a dataset"""

    options = {
        "grid": "conus1",
        "variable": "latitude",
        "file_type": "pfb",
        "grid_bounds": [50, 50, 52, 55],
    }
    entries = hf.get_catalog_entries(options)
    assert len(entries) == 1
    data = hf.get_gridded_data(options)
    assert data.shape == (5, 2)


def test_multiple_aggregations():
    """Test that we can get_gridded_files with multiple aggregations."""

    cd = os.getcwd()
    with tempfile.TemporaryDirectory() as tempdirname:
        os.chdir(tempdirname)

        variables = ["precipitation", "air_temp", "downward_shortwave"]
        bounds = [500, 500, 502, 502]
        start_time = datetime.datetime(1991, 8, 4)
        end_time = start_time + datetime.timedelta(days=2)
        options = {
            "dataset": "CW3E",
            "grid_bounds": bounds,
            "temporal_resolution": "daily",
            "start_time": start_time,
            "end_time": end_time,
        }
        assert not os.path.exists("foo.nc")
        gr.get_gridded_files(options, variables=variables, filename_template="foo.nc")
        assert os.path.exists("foo.nc")
        ds = xr.open_dataset("foo.nc")
        da = ds["APCP"]
        assert da.shape == (365, 2, 2)
        da = ds["DSWR"]
        assert da.shape == (365, 2, 2)
        da = ds["Temp_mean"]
        assert da.shape == (365, 2, 2)
        da = ds["Temp_min"]
        assert da.shape == (365, 2, 2)
        da = ds["Temp_max"]
        assert da.shape == (365, 2, 2)
    os.chdir(cd)


def test_huc_mask():
    """Test that mask is applied when HUC is provided."""
    start_time = datetime.datetime(1991, 8, 4)
    options = {
        "dataset": "CW3E",
        "huc_id": "18060006",
        "temporal_resolution": "daily",
        "start_time": start_time,
        "variable": "precipitation",
        "mask": "true",
    }
    data = gr.get_gridded_data(options)
    assert math.isnan(data[0, 0, 0])


def test_huc_border():
    """Test that mask is applied at coastal areas with a grid."""
    start_time = datetime.datetime(1991, 8, 4)
    bounds = [56, 1433, 155, 1643]
    options = {
        "dataset": "CW3E",
        "grid_bounds": bounds,
        "temporal_resolution": "daily",
        "start_time": start_time,
        "variable": "precipitation",
    }
    data = gr.get_gridded_data(options)
    assert math.isnan(data[0, 0, 0])


def test_get_wtd():
    """Unit test reading the 3 resolution of water table depth files."""

    # Test the 1000 meter resolution version
    x = 1500
    y = 1500
    grid_bound_x_width = 2
    grid_bounds_y_height = 2
    bounds = [x, y, x + grid_bound_x_width, y + grid_bounds_y_height]
    options = {
        "dataset": "conus2_current_conditions",
        "grid_bounds": bounds,
        "variable": "water_table_depth",
        "grid": "conus2_wtd",
    }
    data = hf.get_gridded_data(options)
    assert (
        hf.get_path(options)
        == "/hydrodata/temp/high_resolution_data/WTD_estimates/30m/remapped_data/wtd_mean_estimate_RF_additional_inputs_dummy_drop0LP_1000m_CONUS2_m_1s_remapped.tif"
    )

    assert data.shape == (2, 2)
    assert str(round(data[0, 0], 5)) == "52.86004"
    assert str(round(data[0, 1], 5)) == "43.37404"
    assert str(round(data[1, 0], 5)) == "27.75672"
    assert str(round(data[1, 1], 5)) == "36.64674"

    # Test the 100 meter resolution version
    # Same points, but values are not exactly the same as 1000 because of aggregation in resolutions
    x = 1500 * 10
    y = 1500 * 10
    bounds = [x, y, x + grid_bound_x_width, y + grid_bounds_y_height]
    options = {
        "dataset": "conus2_current_conditions",
        "grid_bounds": bounds,
        "variable": "water_table_depth",
        "grid": "conus2_wtd.100",
    }
    data = hf.get_gridded_data(options)
    assert (
        hf.get_path(options)
        == "/hydrodata/temp/high_resolution_data/WTD_estimates/30m/remapped_data/wtd_mean_estimate_RF_additional_inputs_dummy_drop0LP_100m_CONUS2_m_1s_remapped.tif"
    )
    assert data.shape == (2, 2)
    assert str(round(data[0, 0], 5)) == "58.01496"
    assert str(round(data[0, 1], 5)) == "54.30452"
    assert str(round(data[1, 0], 5)) == "48.61397"
    assert str(round(data[1, 1], 5)) == "49.04675"

    # Test the 30 meter resolution version
    # Same points, but values are not exactly the same as 1000 because of aggregation in resolutions
    x = int((1500 * 1000) / 30)
    y = int((1500 * 1000) / 30)
    bounds = [x, y, x + grid_bound_x_width, y + grid_bounds_y_height]
    options = {
        "dataset": "conus2_current_conditions",
        "grid_bounds": bounds,
        "variable": "water_table_depth",
        "grid": "conus2_wtd.30",
    }
    data = hf.get_gridded_data(options)
    assert (
        hf.get_path(options)
        == "/hydrodata/temp/high_resolution_data/WTD_estimates/30m/compressed_data/wtd_mean_estimate_RF_additional_inputs_dummy_drop0LP_1s_CONUS2_m_remapped_unflip_compressed.tif"
    )

    assert data.shape == (2, 2)
    assert str(round(data[0, 0], 5)) == "77.19169"
    assert str(round(data[0, 1], 5)) == "78.74432"
    assert str(round(data[1, 0], 5)) == "78.69136"
    assert str(round(data[1, 1], 5)) == "78.74432"


def test_wtd_1000m_north():
    """Unit test edge condition found during integration testing."""
    bounds = [1593, 1724, 3420, 3484]
    options = {
        "dataset": "conus2_current_conditions",
        "grid_bounds": bounds,
        "variable": "water_table_depth",
        "grid": "conus2_wtd",
    }
    data = hf.get_gridded_data(options)
    assert data.shape == ((1760, 1827))


def test_noaa_precip():
    """Unit test NOAA precip"""
    bounds = [1000, 1000, 1005, 1005]
    options = {
        "dataset": "noaa",
        "grid_bounds": bounds,
        "start_time": "2023-03-01",
        "end_time": "2023-03-03",
        "variable": "precipitation",
    }
    data = hf.get_gridded_data(options)
    assert data.shape == (2, 5, 5)
    assert round(data[0, 0, 0], 3) == 0.653


def test_noaa_temp():
    """Unit test NOAA air_temp data."""
    bounds = [1000, 1000, 1005, 1005]
    options = {
        "dataset": "noaa",
        "grid_bounds": bounds,
        "start_time": "2023-03-01",
        "end_time": "2023-03-03",
        "variable": "air_temp",
        "aggregation": "min",
    }
    data = hf.get_gridded_data(options)
    assert data.shape == (2, 5, 5)
    assert round(data[0, 0, 0], 3) == 257.5

    options = {
        "dataset": "noaa",
        "grid_bounds": bounds,
        "start_time": "2023-03-01",
        "end_time": "2023-03-03",
        "variable": "air_temp",
        "aggregation": "max",
    }
    data = hf.get_gridded_data(options)
    assert data.shape == (2, 5, 5)
    assert round(data[0, 0, 0], 3) == 278.25

    options = {
        "dataset": "noaa",
        "grid_bounds": bounds,
        "start_time": "2023-03-01",
        "end_time": "2023-03-03",
        "variable": "air_temp",
        "aggregation": "mean",
    }
    data = hf.get_gridded_data(options)
    assert data.shape == (2, 5, 5)
    assert round(data[0, 0, 0], 3) == 265.25


def test_topographic_index():
    """Unit test topographic_index variable."""
    cd = os.getcwd()
    with tempfile.TemporaryDirectory() as tempdirname:
        os.chdir(tempdirname)

        bounds = [1000, 1000, 1005, 1005]
        options = {
            "dataset": "conus1_domain",
            "grid_bounds": bounds,
            "variable": "topographic_index",
        }
        hf.get_gridded_files(options, filename_template="foo.nc")
        ds = xr.open_dataset("foo.nc")
        da = ds["topographic_index"]
        assert da.shape == (5, 5)
    os.chdir(cd)


def test_gridded_files_default_temporal_resolution():
    """Test reading gridded files without specifing temporal resolution."""

    cd = os.getcwd()
    with tempfile.TemporaryDirectory() as tempdirname:
        os.chdir(tempdirname)
        options = {
            "dataset": "conus1_current_conditions",
            "variable": "soil_moisture",
            "grid_bounds": [100, 100, 104, 104],
            "start_time": "2024-03-01",
            "end_time": "2024-03-03",
        }
        variables = ["soil_moisture"]
        gr.get_gridded_files(options, filename_template="foo.nc", variables=variables)
        assert os.path.exists("foo.nc")
    os.chdir(cd)

    assert gr._get_temporal_resolution_from_catalog(options) == "daily"

    with pytest.raises(ValueError):
        gr._get_temporal_resolution_from_catalog({"dataset": "CW3E"})


def test_flow_direction():
    """Test reading flow_direction"""

    options = {
        "dataset": "conus1_domain",
        "variable": "flow_direction",
        "grid_bounds": [0, 0, 5, 5],
        "nomask": "true",
        "file_type": "pfb",
    }
    data = hf.get_gridded_data(options)
    assert data[0, 0] == 4.0
    assert data[0, 3] == 1.0

    options = {
        "dataset": "conus1_domain",
        "variable": "flow_direction",
        "grid_bounds": [0, 0, 5, 5],
        "nomask": "true",
        "file_type": "tiff",
    }
    data = hf.get_gridded_data(options)
    assert data[0, 0] == 4.0
    assert data[0, 3] == 1.0

    options = {
        "dataset": "conus1_domain",
        "variable": "flow_direction",
        "grid_bounds": [100, 100, 104, 104],
        "nomask": "true",
    }
    data = hf.get_gridded_data(options)
    assert data[0, 0] == 1.0
    assert data[0, 1] == 2.0

    # Validate conus2 flow_direction
    options = {
        "dataset": "conus2_domain",
        "variable": "flow_direction",
        "grid_bounds": [900, 900, 910, 910],
        "file_type": "pfb",
    }
    data = hf.get_gridded_data(options)
    assert data[0, 0] == 1.0
    assert data[0, 1] == 4.0

    options = {
        "dataset": "conus2_domain",
        "variable": "flow_direction",
        "grid_bounds": [900, 900, 910, 910],
        "file_type": "tiff",
        "grid": "conus2",
    }
    data = hf.get_gridded_data(options)
    assert data[0, 0] == 1.0
    assert data[0, 1] == 4.0


def test_smap_current_conditions():
    """Test a bug that happened when trying to read too many pfb files in a single call to get_gridded_data"""
    x = 2387
    y = 1673
    st_dt = "2023-08-01"
    options = {
        "data_catalog_entry_id": "213",
        "start_time": st_dt,
        "end_time": "2024-02-01",
        "x": x,
        "y": y,
    }
    data = hf.get_gridded_data(options)
    # This used to fail before fixing a bug to call read_pfb_sequence with a limited block size
    assert (data[62] - 0.3409) <= 0.001, "Data for long block length not read properly"


def test_cw3e_version():
    """Test request for CW3E dataset using dataset_version parameter."""
    options = {
        "dataset": "CW3E",
        "variable": "air_temp",
        "temporal_resolution": "hourly",
        "start_time": "2002-10-01",
        "end_time": "2002-10-02",
        "grid": "conus2",
        "grid_bounds": [500, 2500, 501, 2501],
    }

    options_version09 = options.copy()
    options_version09["dataset_version"] = "0.9"
    cw3e_version09 = hf.get_gridded_data(options_version09)
    assert cw3e_version09[0, 0, 0] - 284.66085 <= 0.00001

    options_version08 = options.copy()
    options_version08["dataset_version"] = "0.8"
    cw3e_version08 = hf.get_gridded_data(options_version08)
    assert cw3e_version08[0, 0, 0] - 284.10281 <= 0.00001

    options_version1 = options.copy()
    options_version1["dataset_version"] = "1.0"
    cw3e_version1 = hf.get_gridded_data(options_version1)
    assert cw3e_version1[0, 0, 0] - 283.60281 <= 0.00001

    cw3e_default = hf.get_gridded_data(options)
    np.testing.assert_array_equal(cw3e_default, cw3e_version1)


def test_cw3e_default_warning():
    """Test user receives warning if receiving CW3E v1.0 dataset."""
    options = {
        "dataset": "CW3E",
        "variable": "air_temp",
        "temporal_resolution": "hourly",
        "start_time": "2002-10-01",
        "end_time": "2002-10-02",
        "grid": "conus2",
        "grid_bounds": [500, 2500, 501, 2501],
    }

    with warnings.catch_warnings(record=True) as w:
        # Cause all warnings to always be triggered.
        warnings.simplefilter("always")

        # Trigger a warning.
        hf.get_gridded_data(options)

        # Verify content of warning is as expected (warning message is detailed,
        # checking a few key points)
        assert len(w) == 1
        assert issubclass(w[0].category, UserWarning)
<<<<<<< HEAD
        assert "2024-10-07" in str(w[0].message)
=======
        assert "2024-10-09" in str(w[0].message)
>>>>>>> 6e2d562a
        assert "default version" in str(w[0].message)
        assert (
            "If you would like to use the previous version of the CW3E dataset, please specify `dataset_version = '0.9'`"
            in str(w[0].message)
        )


def test_cw3e_no_warning():
    """Test user receives no warning if explicitly requesting CW3E v1.0 dataset."""
    options = {
        "dataset": "CW3E",
        "variable": "air_temp",
        "temporal_resolution": "hourly",
        "start_time": "2002-10-01",
        "end_time": "2002-10-02",
        "grid": "conus2",
        "grid_bounds": [500, 2500, 501, 2501],
        "dataset_version": "1.0",
    }

    with warnings.catch_warnings(record=True) as w:
        # Cause all warnings to always be triggered.
        warnings.simplefilter("always")

        # Trigger a warning.
        hf.get_gridded_data(options)

        # Verify the user does not get warning message if they
        # explicitly request version 1.0
        assert len(w) == 0


def test_timeout_retry_logic(mocker):
    """Test that API retry logic only retries once."""
    options = {
        "dataset": "CW3E",
        "variable": "air_temp",
        "temporal_resolution": "hourly",
        "start_time": "2002-10-01",
        "end_time": "2002-10-02",
        "grid": "conus2",
        "grid_bounds": [1000, 1000, 1002, 1002],
    }

    def mock_api_requests_get(url, headers, timeout):
        response = MockResponse()
        if requests.get.call_count == 1:
            response.status_code = 500
        elif requests.get.call_count == 2:
            response.status_code = 500
        else:
            assert False, "Called too many times"
        return response

    mocker.patch(
        "requests.get",
        side_effect=mock_api_requests_get,
    )
    hf.gridded.HYDRODATA = "/foo"
    with pytest.raises(ValueError):
        hf.get_gridded_data(options)
    assert requests.get.call_count == 2
    hf.gridded.HYDRODATA = "/hydrodata"

def test_wateryear_one_point():
    """Test request for CW3E dataset water year for one point."""
    options = {
        "dataset": "CW3E",
        "variable": "air_temp",
        "temporal_resolution": "hourly",
        "start_time": "2006-10-01",
        "end_time": "2007-10-01",
        "grid": "conus2",
        "grid_bounds": [1000, 1000, 1001, 1001],
    }

    # This call makes 4 calls (blocks of 100 files) cached 0.97, .15, .14, .09 = 1.1 secibds
    # When not cached 9.43, 8.68, 8.71, 6 = 33 seconds
    data = hf.get_gridded_data(options)
    assert data.shape == (8760, 1, 1)

def test_pf_flow_barrier():
    """Test the pf_flowbarrier variable is 3D."""
    options = {
        "dataset": "conus2_domain",
        "variable": "pf_flowbarrier",
        "grid_bounds": [1500, 1500, 1505, 1505],
    }

    data = hf.get_gridded_data(options)
    assert data.shape == (10, 5, 5)
    assert data[3, 0, 0] == 1.0
    assert data[3, 3, 4] == 0.001

if __name__ == "__main__":
    pytest.main([__file__])<|MERGE_RESOLUTION|>--- conflicted
+++ resolved
@@ -1766,11 +1766,7 @@
         # checking a few key points)
         assert len(w) == 1
         assert issubclass(w[0].category, UserWarning)
-<<<<<<< HEAD
-        assert "2024-10-07" in str(w[0].message)
-=======
         assert "2024-10-09" in str(w[0].message)
->>>>>>> 6e2d562a
         assert "default version" in str(w[0].message)
         assert (
             "If you would like to use the previous version of the CW3E dataset, please specify `dataset_version = '0.9'`"

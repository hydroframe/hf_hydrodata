"""
Functions to access gridded data from the data catalog index of the GPFS files.
"""

# pylint: disable=W0603,C0103,E0401,W0702,C0209,C0301,R0914,R0912,W1514,E0633,R0915,R0913,C0302,W0632,R1732,R1702,R0903,R0902,C0415,R0917
import os
import datetime
import warnings
import time
import io
from typing import List, Tuple
import json
import shutil
import tempfile
import threading
import dask
import requests
import pyproj
from dateutil import rrule
from dateutil.relativedelta import relativedelta
import numpy as np
import xarray as xr
import pandas as pd
from parflow import read_pfb_sequence, write_pfb
from hf_hydrodata.data_model_access import (
    ModelTableRow,
    _get_api_headers,
    load_data_model,
)
from hf_hydrodata.grid import to_ij
import hf_hydrodata.data_catalog as dc

C_PFB_MAP = {
    "eflx_lh_tot": 0,
    "eflx_lwrad_out": 1,
    "eflx_sh_tot": 2,
    "eflx_soil_grnd": 3,
    "qflx_evap_tot": 4,
    "qflx_evap_grnd": 5,
    "qflx_evap_soil": 6,
    "qflx_evap_veg": 7,
    "qflx_tran_veg": 8,
    "qflx_infl": 9,
    "swe_out": 10,
    "t_grnd": 11,
    "qflx_qirr": 12,
    "tsoil": 13,
}


HYDRODATA = "/hydrodata"
HYDRODATA_URL = os.getenv("HYDRODATA_URL", "https://hydrogen.princeton.edu")
THREAD_LOCK = threading.Lock()


def get_file_paths(entry, *args, **kwargs) -> List[str]:
    """
    This function is deprecated.

    Use the function get_paths() instead.
    """
    result = []
    period = None
    if isinstance(entry, ModelTableRow):
        path = entry.get("path")
        period = (
            entry.get("temporal_resolution")
            if entry.get("temporal_resolution")
            else entry.get("period")
        )
    elif isinstance(entry, (int, str)):
        data_model = load_data_model()
        table = data_model.get_table("data_catalog_entry")
        entry = table.get_row(str(entry))
        path = entry.get("path")
        period = (
            entry.get("temporal_resolution")
            if entry.get("temporal_resolution")
            else entry.get("period")
        )
    if len(args) > 0 and isinstance(args[0], dict):
        options = args[0]
    else:
        options = kwargs
    if entry is None:
        data_catalog_entry_id = options.get("data_catalog_entry_id")
        if data_catalog_entry_id is not None:
            entry = dc.get_table_row("data_catalog_entry", id=data_catalog_entry_id)
            period = (
                entry.get("temporal_resolution")
                if entry.get("temporal_resolution")
                else entry.get("period")
            )
            path = entry.get("path")
        else:
            entry = dc.get_catalog_entry(*args, **kwargs)
            period = (
                entry.get("temporal_resolution")
                if entry.get("temporal_resolution")
                else entry.get("period")
            )
            path = entry.get("path")
    else:
        path = entry.get("path")
        period = (
            entry.get("temporal_resolution")
            if entry.get("temporal_resolution")
            else entry.get("period")
        )
    if entry is None:
        raise ValueError("No data catalog entry provided")

    # Get option parameters
    start_time_value = _parse_time(options.get("start_time"))
    end_time_value = _parse_time(options.get("end_time"))

    # Populate result path names with path names for each time value in time period
    if period in ["daily"] and start_time_value:
        # Both daily and hourly are stored in files by day, but hourly just uses different substitution
        time_value = start_time_value
        if end_time_value is None:
            end_time_value = start_time_value + datetime.timedelta(days=1)
        while time_value < end_time_value:
            datapath = _substitute_datapath(path, entry, options, time_value=time_value)
            if datapath not in result:
                result.append(datapath)
            time_value = time_value + datetime.timedelta(days=1)
    elif period in ["hourly"] and start_time_value:
        # Both daily and hourly are stored in files by day, but hourly just uses different substitution
        time_value = start_time_value
        if end_time_value is None:
            end_time_value = start_time_value + datetime.timedelta(hours=1)
        while time_value < end_time_value:
            datapath = _substitute_datapath(path, entry, options, time_value=time_value)
            if datapath not in result:
                result.append(datapath)
            time_value = time_value + datetime.timedelta(hours=1)
    elif period == "monthly" and start_time_value:
        time_value = start_time_value
        if end_time_value is None:
            end_time_value = start_time_value + relativedelta(months=1)
        while time_value < end_time_value:
            datapath = _substitute_datapath(path, entry, options, time_value=time_value)
            if datapath not in result:
                result.append(datapath)
            time_value = time_value + relativedelta(months=1)
    else:
        time_value = start_time_value
        datapath = _substitute_datapath(path, entry, options, time_value=time_value)
        result.append(datapath)
    return result


def _construct_string_from_qparams(entry, options):
    """
    Constructs the query parameters from the entry and options provided.

    Parameters
    ----------
    entry : hydroframe.data_catalog.data_model_access.ModelTableRow
        variable to be downloaded.
    options : dictionary
        datast to which the variable belongs.

    Returns
    -------
    data : numpy array
        the requested data.
    """
    qparam_values = options
    qparam_values["dataset"] = entry.get("dataset")
    qparam_values["temporal_resolution"] = entry.get("temporal_resolution")
    qparam_values["period"] = entry.get("period")
    qparam_values["variable"] = entry.get("variable")
    qparam_values["file_type"] = entry.get("file_type")
    qparam_values["grid"] = entry.get("grid")
    qparam_values["structure_type"] = entry.get("structure_type")
    qparam_values["site_type"] = entry.get("site_type")
    # Prevents latitude and longitude coordinates from
    # being returned to speed up download
    qparam_values["return_coordinates"] = "False"

    string_parts = [
        f"{name}={value}" for name, value in qparam_values.items() if value is not None
    ]
    result_string = "&".join(string_parts)
    return result_string


def get_paths(*args, **kwargs) -> List[str]:
    """
    Get the file paths within data catalog for the filter options.

    The parameters to the function can be specified either by passing a dict with the parameter values
    or by passing named parameters to the function.

    Args:
        dataset:        A dataset name (see Gridded Data documentation).
        variable:       A variable from a dataset.
        temporal_resolution: Time resolution of a the dataset variable. Must be hourly, daily, weekly, monthly.
        grid:           A grid supported by a dataset (e.g. conus1 or conus2). Normally this is determined by the dataset.
        aggregation:    One of mean, max, min. Normally, only needed for temperature variables.
        start_time:     A time as either a datetime object or a string in the form YYYY-MM-DD. Start of the date range for data.
        end_time:       A time as either a datetime object or a string in the form YYYY-MM-DD. End of the date range for data.
        grid_bounds:    An array (or string representing an array) of points [left, bottom, right, top] in xy grid corridates in the grid of the data.
        latlng_bounds:  An array (or string representing an array) of points [left, bottom, right, top] in lat/lng coordinates mapped with the grid of the data.
        grid_point:     An array (or string representing an array) of points [x, y] in grid corridates of a point in the grid.
        latlng_point:   An array (or string representing an array) of points [lat, lon] in lat/lng coordinates of a point in the grid.
        huc_id:         A comma seperated list of HUC id that specifies the grid_bounds using the HUC bounding box.
        z:              A value of the z dimension to be used as a filter for this dismension when loading data.
        level:          A HUC level integer when reading HUC boundary files. Must be 2, 4, 6, 8, or 10.
        site_id:        Used when reading data associated with an observation site.
    Returns:
        An list of absolute path names to the file location on the GPFS file system.
    Raises:
        ValueError:     If no data data catalog entry is found for the filter options provided.

    Example:

    .. code-block:: python

        import hf_hydrodata as hf

        options = {
            "dataset": "NLDAS2", "temporal_resolution": "daily", "variable": "precipitation",
             "start_time":"2005-09-30", "end_time": "2005-10-3"
        }
        paths = hf.get_paths(options)
        assert len(paths) == 5    # 5 days
    """
    result = []
    if len(args) > 0 and isinstance(args[0], dict):
        options = args[0]
    else:
        options = kwargs

    entry = dc.get_catalog_entry(*args, **kwargs)
    if entry is None:
        raise ValueError("No data catalog entry found.")
    path = entry.get("path")
    period = (
        entry.get("temporal_resolution")
        if entry.get("temporal_resolution")
        else entry.get("period")
    )
    if path:
        # Get option parameters
        start_time_value = _parse_time(options.get("start_time"))
        end_time_value = _parse_time(options.get("end_time"))

        # Populate result path names with path names for each time value in time period
        if period in ["daily"] and start_time_value:
            # Both daily and hourly are stored in files by day, but hourly just uses different substitution
            time_value = start_time_value
            if end_time_value is None:
                end_time_value = start_time_value + datetime.timedelta(days=1)
            while time_value < end_time_value:
                datapath = _substitute_datapath(
                    path, entry, options, time_value=time_value
                )
                if datapath not in result:
                    result.append(datapath)
                time_value = time_value + datetime.timedelta(days=1)
        elif period in ["hourly"] and start_time_value:
            # Both daily and hourly are stored in files by day, but hourly just uses different substitution
            time_value = start_time_value
            if end_time_value is None:
                end_time_value = start_time_value + datetime.timedelta(hours=1)
            while time_value < end_time_value:
                datapath = _substitute_datapath(
                    path, entry, options, time_value=time_value
                )
                if datapath not in result:
                    result.append(datapath)
                time_value = time_value + datetime.timedelta(hours=1)
        elif period == "monthly" and start_time_value:
            time_value = start_time_value
            if end_time_value is None:
                end_time_value = start_time_value + relativedelta(months=1)
            while time_value < end_time_value:
                datapath = _substitute_datapath(
                    path, entry, options, time_value=time_value
                )
                if datapath not in result:
                    result.append(datapath)
                time_value = time_value + relativedelta(months=1)
        else:
            time_value = start_time_value
            datapath = _substitute_datapath(path, entry, options, time_value=time_value)
            result.append(datapath)
    return result


def get_path(*args, **kwargs) -> str:
    """
    Get the file path within data catalog for the filter options.

    The parameters to the function can be specified either by passing a dict with the parameter values
    or by passing named parameters to the function.

    Args:
        dataset:        A dataset name (see Gridded Data documentation).
        variable:       A variable from a dataset.
        temporal_resolution: Time resolution of a the dataset variable. Must be hourly, daily, weekly, monthly.
        grid:           A grid supported by a dataset (e.g. conus1 or conus2). Normally this is determined by the dataset.
        aggregation:    One of mean, max, min. Normally, only needed for temperature variables.
        start_time:     A time as either a datetime object or a string in the form YYYY-MM-DD. Start of the date range for data.
        end_time:       A time as either a datetime object or a string in the form YYYY-MM-DD. End of the date range for data.
        grid_bounds:    An array (or string representing an array) of points [left, bottom, right, top] in xy grid corridates in the grid of the data.
        latlng_bounds:  An array (or string representing an array) of points [left, bottom, right, top] in lat/lng coordinates mapped with the grid of the data.
        grid_point:     An array (or string representing an array) of points [x, y] in grid corridates of a point in the grid.
        latlng_point:   An array (or string representing an array) of points [lat, lon] in lat/lng coordinates of a point in the grid.
        huc_id:         A comma seperated list of HUC id that specifies the grid_bounds using the HUC bounding box.
        z:              A value of the z dimension to be used as a filter for this dismension when loading data.
        level:          A HUC level integer when reading HUC boundary files. Must be 2, 4, 6, 8, or 10.
        site_id:        Used when reading data associated with an observation site.
    Returns:
        An absolute path name to the file location on the GPFS file system.
    Raises:
        ValueError      If no data data catalog entry is found for the filter options provided.

    Example:

    .. code-block:: python

        import hf_hydrodata as hf

        options = {
            "dataset": "NLDAS2", "temporal_resolution": "daily", "variable": "precipitation",
            "start_time":"2005-09-30"
        }
        path = hf.get_path(options)
    """

    paths = get_paths(*args, **kwargs)
    if len(paths) == 0:
        raise ValueError("No file path found for data catalog entry")
    if len(paths) > 1:
        raise ValueError("More than one file path for data catalog entry")
    result = paths[0]
    return result


def get_file_path(entry, *args, **kwargs) -> str:
    """
    This function is deprecated.

    Use the function get_path() instead.
    """
    paths = get_file_paths(entry, *args, **kwargs)
    if len(paths) == 0:
        raise ValueError("No file path found for data catalog entry")
    if len(paths) > 1:
        raise ValueError("More than one file path for data catalog entry")
    result = paths[0]
    return result


def get_gridded_files(
    options: dict,
    filename_template: str = None,
    variables=None,
    verbose=False,
):
    """
    Get data from the hydrodata catalog and save into multiple files in the current directory.
    This allows you to perform large downloads using multiple threads into multiple files with one function call.

    Files are saved to the current directory. A seperate file is created for each day of data downloaded for daily or hourly temporal_resolution.
    A seperate file is created for each water year of a monthly file. For static temporal_resolution one file per variable is created.

    The extension of the filename_template determines the file format. Only extensions .pfb, .tiff, or .nc are supported at this time.
    For tiff files only the first time period of the selected data is saved in the file since a tiff is 2D.

    The default filename_template saves data as pfb files:
        * hourly:   {dataset}.{dataset_var}.{hour_start:06d}_to_{hour_end:06d}.pfb
        * daily:    {dataset}.{dataset_var}.daily.{aggregation}.{daynum:03d}.pfb
        * monthly:  {dataset}.{dataset_var}.monthly.{aggregation}.WY{wy}.pfb
        * static:   {dataset}.{variable}.pfb

    If you explicitly specify a filename_template that will be used instead.
    If filename_template contains a directory path then that directory will be created if it does not exist.

    Args:
        options:            A dict containing data filters to be passed to get_gridded_data().
        filename_template:  A template used to create the file name(s) to store the data downloaded.
        variables:          A list of variable names to download. If provided, this overwrites the variable defined in options dict.
        verbose:            If True, prints progress of downloaded data while downloading.
    Raises:
        ValueError:  If an error occurs while downloading and creating files.

    The following parameters are substituted into the filename_template.
        * dataset:      The dataset name from the options.
        * variable:     The variable being downloaded from options or the variables list.
        * dataset_var:  The data catalog entry dataset_var of the entry determined by options.
        * hour_start:   The starting hour of the data in the saved file. Starting with 0.
        * hour_end:     The ending hour of the data in the saved file.
        * daynum:       The day number of the data in the saved file. Starting with 0.
        * wy:           The water year of the data in the saved file.
        * wy_daynum:    The day number of the water year of the data in the saved file.
        * wy_start_24hr:The 24 hour start hour of the water year of the data in the saved file.
        * mdy:          The date as month day year of data in the saved file.
        * ymd:          The date as year month day of data in the saved file.

    Example:

    .. code-block:: python

        import hf_hydrodata as hf

        options = {
            "dataset": "NLDAS2", "temporal_resolution": "hourly", "variable": "precipitation",
            "start_time":"2005-10-01", "end_time":"2005-10-04",
            "grid_bounds":[200, 200, 300, 250]
        }

        # By default this creates pfb files named with the time dimension starting at 0.
        hf.get_gridded_files(options)

        # The above function call will create files in the current directory named:
        #    NLDAS2.precipitation.000000_to_000024.pfb
        #    NLDAS2.precipitation.000025_to_000048.pfb
        #    NLDAS2.precipitation.000048_to_000072.pfb
        # Each pfb file is shape (24, 50, 100) with dimensions time, y, x.

        # To download data into a NetCdf file specify a filename_template ending with .nc
        hf.get_gridded_files(
            options,
            filename_template="{dataset}_WY{wy}.nc",
            variables=["precipitation", "air_temp"])

        # The above function call will create a netcdf file named:
        #    NLDAS2_WY2006.nc
        # The .nc file will have two variables: precipitation and air_temp.
        # The .nc file will have a time dimension with coordinates of the water year containing the data in the file.
        # For the example above the time dimension would be between 2005-10-1 to 2006-09-30
        #    with only 3 days of data downloaded and stored in the file.
        # The .nc file will have x dimension 100 and y dimensions 50 defined by the grid_bounds.

        # To download data into a GeoTiff file specify a filename_template ending with .tiff
        hf.get_gridded_files(
            options,
            filename_template="{dataset}_{variable}.tiff",
            variables=["precipitation", "air_temp"])

        # The above function will create two GeoTiff files:
        #   NLDAS2.precipitation.tiff
        #   NLDAS2.air_temp.tiff
        # Only the first hour of the period "2005-10-01 00:00:00" is used to create the files.
        # The tiff files will contain projection information suitable to view with GIS.

    For long downloads if the function execution is aborted before completion it can be restarted and will continue where it left off by skipping
    files that already exist. To re-download data, remember to delete previously created files first.
    """
    verbose_start_time = time.time()
    if options.get("period") and not options.get("temporal_resolution"):
        options["temporal_resolution"] = options.get("period")
    temporal_resolution = options.get("temporal_resolution")
    temporal_resolution = (
        _get_temporal_resolution_from_catalog(options)
        if temporal_resolution is None
        else temporal_resolution
    )
    temporal_resolution = (
        "static" if temporal_resolution == "-" else temporal_resolution
    )
    if temporal_resolution not in ["daily", "hourly", "monthly", "static"]:
        raise ValueError(
            "The temporal_resolution must be hourly, daily, monthly, or static."
        )

    if not filename_template:
        if temporal_resolution == "hourly":
            filename_template = (
                "{dataset}.{dataset_var}.{hour_start:06d}_to_{hour_end:06d}.pfb"
            )
        elif temporal_resolution == "daily":
            filename_template = (
                "{dataset}.{dataset_var}.daily.{aggregation}.{daynum:03d}.pfb"
            )
        elif temporal_resolution == "monthly":
            filename_template = (
                "{dataset}.{dataset_var}.monthly.{aggregation}.WY{wy}.pfb"
            )
        elif temporal_resolution == "static":
            filename_template = "{dataset}:{variable}.pfb"

    if (
        not filename_template.endswith(".pfb")
        and not filename_template.endswith(".nc")
        and not filename_template.endswith(".tiff")
    ):
        raise ValueError(
            "The file_template does not have extension .pfb, .nc, or .tiff"
        )
    if not options.get("dataset"):
        raise ValueError("The dataset is not specified")
    start_time_option = options.get("start_time")
    end_time_option = options.get("end_time")
    start_time = _parse_time(start_time_option)
    end_time = _parse_time(end_time_option)
    if not start_time:
        if temporal_resolution == "static":
            start_time = datetime.datetime.now()
        else:
            raise ValueError("The start_time option must be specified")
    if not end_time or filename_template.endswith(".tiff"):
        if temporal_resolution == "static":
            end_time = start_time + datetime.timedelta(days=1)
        elif temporal_resolution == "daily":
            end_time = start_time + datetime.timedelta(days=1)
        elif temporal_resolution == "monthly":
            end_time = start_time + datetime.timedelta(days=1)
        else:
            end_time = start_time + datetime.timedelta(hours=1)
    if not variables:
        entry = dc.get_catalog_entry(options)
        if entry is None:
            raise ValueError("No data catalog entry found for options.")
        variables = [entry.get("variable")]

    # Start threads to download data
    if temporal_resolution in ["daily", "hourly"]:
        delta = datetime.timedelta(days=1)
    elif temporal_resolution == "monthly":
        delta = relativedelta(months=1)
    elif temporal_resolution == "static":
        delta = delta = datetime.timedelta(days=1)
    else:
        raise ValueError(
            "The temporal_resolution must be hourly, daily, monthly or static."
        )

    last_file_name = None
    dask_items = []
    file_time = start_time
    time_index = 0
    state = _FileDownloadState(
        options,
        filename_template,
        temporal_resolution,
        start_time,
        end_time,
        verbose,
    )
    state.generate_time_coords(file_time)

    while file_time < end_time:
        options = dict(options)
        options["start_time"] = file_time
        options["end_time"] = file_time + delta
        for variable in variables:
            options["variable"] = variable
            aggregation_entries = _get_aggregation_entries(options)
            options_copy = dict(options)
            for entry in aggregation_entries:
                if entry is None:
                    raise ValueError("No data catalog entry found for options.")
                aggregation = entry.get("aggregation")
                options_copy["aggregation"] = aggregation
                file_name = _substitute_datapath(
                    filename_template, entry, options, file_time, start_time
                )
                if file_name.endswith(".nc") and not file_name == last_file_name:
                    if last_file_name:
                        _execute_dask_items(dask_items, state, last_file_name)
                    state = _FileDownloadState(
                        options_copy,
                        filename_template,
                        temporal_resolution,
                        start_time,
                        end_time,
                        verbose,
                    )
                    state.generate_time_coords(file_time)
                    dask_items = []
                dask_items.append(
                    dask.delayed(_load_gridded_file_entry)(
                        state, entry, options_copy, file_time
                    )
                )
            last_file_name = file_name
        file_time = file_time + delta
        time_index = time_index + 1
    _execute_dask_items(dask_items, state, last_file_name)
    if verbose:
        duration = round(time.time() - verbose_start_time, 1)
        if duration < 60 * 5:
            print(f"Created all files in {duration} seconds.")
        else:
            duration = round(duration / 60)
            print(f"Created all files in {duration} minutes.")


def _get_temporal_resolution_from_catalog(options):
    """Get the temporal resolution from the data catalog when it is not passed as input option."""
    entries = dc.get_catalog_entries(options)
    if len(entries) == 0:
        raise ValueError("Unable to determine temporal resolution")
    result = entries[0]["temporal_resolution"]
    result = "static" if result == "-" else result
    for entry in entries:
        temporal_resolution = entry.get("temporal_resolution")
        temporal_resolution = (
            "static" if temporal_resolution == "-" else temporal_resolution
        )
        if temporal_resolution != result:
            raise ValueError("Temporal resolution is not specified and is ambiguous.")
    if result is None:
        raise ValueError("Unable to determine temporal resolution.")
    return result


def _get_aggregation_entries(options):
    """
    Get the list of different aggregation entries for the filter options.
    Returns:
        A list of entries that satisfy the options filter.
    Raises:
        ValueError: if two entries for the filter different by other than aggregation value.
    """

    result = []
    found_aggegations = []
    entries = dc.get_catalog_entries(options)
    options_copy = dict(options)
    for entry in entries:
        aggregation = entry.get("aggregation")
        if aggregation not in found_aggegations:
            options_copy["aggregation"] = aggregation
            entry = dc.get_catalog_entry(options_copy)
            result.append(entry)
            found_aggegations.append(aggregation)
    return result


def _load_gridded_file_entry(
    state, entry: ModelTableRow, options: dict, file_time: datetime.datetime
):
    """
    Get data from within a dask deferred thread.

    Calls get_gridded_data() to get one day of data and write the data to a file or save it in state.
    The data saved in state will be written to a .nc file after all threads are completed.
    """

    state.entry = entry
    file_name = _substitute_datapath(
        state.filename_template, entry, options, file_time, state.start_time
    )

    if os.path.exists(file_name):
        # File already exists, so just skip this
        return

    data = get_gridded_data(options)

    if state.filename_template.endswith(".pfb"):
        # Creating pfb file for get_gridded_files
        _create_gridded_files_pfb(data, state, entry, options, file_time)
    elif state.filename_template.endswith(".tiff"):
        # Creating Geotiff file, write the data with the projection information
        _create_gridded_files_geotiff(data, state, entry, options, file_time)
    elif state.filename_template.endswith(".nc"):
        # Creating NetCDF file, put the data from the API response into the data object from state
        _create_gridded_files_netcdf(data, state, entry, file_time)

    if state.verbose:
        if entry.get("temporal_resolution") in ["daily", "hourly"]:
            file_daynum = (
                (file_time - state.start_time).days + 1 if state.start_time else 0
            )
            variable = options.get("variable")
            (wy, _) = _get_water_year(file_time)
            print(f"Downloaded day {file_daynum} of {variable} in water year {wy}")
        else:
            print(f"Downloaded {file_name}")


def _create_gridded_files_netcdf(
    data: np.ndarray, state, entry, file_time: datetime.datetime
):
    (wy, wy_start_time) = _get_water_year(file_time)
    days_in_year = 366 if int(wy) % 4 == 0 else 365
    if state.temporal_resolution == "daily":
        t_num = (file_time - wy_start_time).days
        t_shape = days_in_year
    elif state.temporal_resolution == "hourly":
        t_shape = days_in_year * 24
        t_num = (file_time - wy_start_time).days * 24
    elif state.temporal_resolution == "monthly":
        t_shape = 12
        t_num = (file_time - wy_start_time).months
    elif state.temporal_resolution == "static":
        t_num = 0
        t_shape = 1
    else:
        t_num = 0
        t_shape = 1

    with THREAD_LOCK:
        dataset_var = entry.get("dataset_var")
        if dataset_var not in state.dataset_vars:
            state.dataset_vars.append(dataset_var)

        nc_data = state.data_map.get(dataset_var)

        # Create data object for NC file if has not been created yet
        if nc_data is None:
            if len(data.shape) == 4:
                data_shape = (t_shape, data.shape[1], data.shape[2], data.shape[3])
                dims = ["time", "z", "y", "x"]
            elif len(data.shape) == 3 and not state.temporal_resolution == "static":
                data_shape = (t_shape, data.shape[1], data.shape[2])
                dims = ["time", "y", "x"]
            elif len(data.shape) == 3 and state.temporal_resolution == "static":
                data_shape = (data.shape[0], data.shape[1], data.shape[2])
                dims = ["z", "y", "x"]
            elif len(data.shape) == 2 and not state.temporal_resolution == "static":
                data_shape = (t_shape, data.shape[0], data.shape[1])
                dims = ["time", "y", "x"]
            elif len(data.shape) == 2 and state.temporal_resolution == "static":
                data_shape = (data.shape[0], data.shape[1])
                dims = ["y", "x"]
            else:
                raise ValueError("Bad shape of data returned from API.")
            nc_data = np.zeros(data_shape)

            state.data_map[dataset_var] = nc_data
            state.dims_map[dataset_var] = dims

        # Put the data from the API response into the data object
        if len(data.shape) == 4:
            for i in range(0, data.shape[0]):
                nc_data[t_num + i, :, :, :] = data[i, :, :, :]
        elif len(data.shape) == 3 and not state.temporal_resolution == "static":
            for i in range(0, data.shape[0]):
                nc_data[t_num + i, :, :] = data[i, :, :]
        elif len(data.shape) == 3 and state.temporal_resolution == "static":
            nc_data[:, :, :] = data[:, :, :]
        elif len(data.shape) == 2 and not state.temporal_resolution == "static":
            nc_data[t_num, :, :] = data[:, :]
        elif len(data.shape) == 2 and state.temporal_resolution == "static":
            if isinstance(data, xr.DataArray):
                nc_data = data
            else:
                nc_data[:, :] = data[:, :]
        else:
            raise ValueError("Bad shape of data returned from API.")


def _create_gridded_files_pfb(
    data: np.ndarray, state, entry, options, file_time: datetime.datetime
):
    if data.dtype != np.float64:
        # PFB Files must be float64
        data = data.astype(np.float64)
    if len(data.shape) == 4:
        # API return at least 24 hours of hourly or daily data in a time dimension for 3D data
        # Write the 3D data to a different pfb file for each hour or day
        for t in range(0, data.shape[0]):
            subdata = data[t, :, :, :]
            file_name = _substitute_datapath(
                state.filename_template,
                entry,
                options,
                file_time + datetime.timedelta(hours=t),
                state.start_time,
            )
            file_name_dir = os.path.dirname(file_name)
            if file_name_dir and not os.path.exists(file_name_dir):
                os.makedirs(file_name_dir, exist_ok=True)
            write_pfb(file_name, subdata, dist=False)
    elif len(data.shape) == 3:
        # API returned data with dimensions t, y, x so write it to one PFB file
        file_name = _substitute_datapath(
            state.filename_template, entry, options, file_time, state.start_time
        )
        file_name_dir = os.path.dirname(file_name)
        if file_name_dir and not os.path.exists(file_name_dir):
            os.makedirs(file_name_dir, exist_ok=True)
        write_pfb(file_name, data, dist=False)
    elif len(data.shape) == 2:
        # API returned data with dimensions y, x so reshape it to z, y, z and write it to one PFB file
        data = data.reshape((1, data.shape[0], data.shape[1]))
        file_name = _substitute_datapath(
            state.filename_template, entry, options, file_time, datetime.datetime.now()
        )
        file_name_dir = os.path.dirname(file_name)
        if file_name_dir and not os.path.exists(file_name_dir):
            os.makedirs(file_name_dir, exist_ok=True)
        write_pfb(file_name, data, dist=False)


def _create_gridded_files_geotiff(
    data: np.ndarray, state, entry, options, file_time: datetime.datetime
):
    """
    Create a geotiff file contining the data and the projection for that data.
    """

    if os.getenv("PROJ_LIB"):
        # Remove this environment variable to allow creation of geotiff using rasterio
        del os.environ["PROJ_LIB"]
    import rasterio

    file_name = _substitute_datapath(
        state.filename_template, entry, options, file_time, state.start_time
    )
    file_name_dir = os.path.dirname(file_name)
    if file_name_dir and not os.path.exists(file_name_dir):
        os.makedirs(file_name_dir, exist_ok=True)
    grid = entry.get("grid")
    grid_bounds = _get_grid_bounds(grid, options)
    grid_data = dc.get_table_row("grid", id=grid)
    crs_string = grid_data["crs"]
    x_origin = grid_data["origin"][0]
    y_origin = grid_data["origin"][1]
    resolution_meters = grid_data["resolution_meters"]
    if not resolution_meters:
        raise ValueError(f"Grid {grid} does not have resolution_meters defined.")
    if grid_bounds and len(grid_bounds) == 4:
        # Tiff files have origin at top left so left is grid_bounds[0] and top is grid_bounds[3]
        left_origin = x_origin + grid_bounds[0] * 1000
        top_origin = y_origin + grid_bounds[3] * 1000
    else:
        # If there no grid_bounds then the origin is the same as origin of the grid itself
        left_origin = x_origin
        top_origin = y_origin
    # Remove false northing and false easting from CRS since this is handled by transform origins
    pos = crs_string.find("+x_0=")
    crs_string = crs_string[0:pos] if pos > 0 else crs_string

    transform = rasterio.transform.from_origin(
        left_origin, top_origin, float(resolution_meters), float(resolution_meters)
    )
    if len(data.shape) == 3:
        data = data[0, :, :]
    elif len(data.shape) == 4:
        data = data[0, 0, :, :]
    data = np.flip(data, 0)
    dst_profile = {
        "driver": "GTiff",
        "dtype": np.float32,
        "nodata": 9999,
        "width": data.shape[1],
        "height": data.shape[0],
        "count": 1,
        "crs": pyproj.crs.CustomConstructorCRS(crs_string),
        "transform": transform,
        "tiled": True,
    }
    if options.get("compress") and options.get("compress").lower() in [
        "true",
        "yes",
    ]:
        dst_profile["compress"] = "lzw"
    with rasterio.open(file_name, "w", **dst_profile) as dst:
        dst.write_band(1, data)


def _execute_dask_items(dask_items, state, file_name: str):
    """Start the threads to execute all the dask items"""

    if len(dask_items) > 0:
        dask.delayed(_consolate_dask_items)(dask_items).compute(
            num_workers=state.threads
        )
        if state.filename_template.endswith(".nc"):
            # Threads are finished so create a NetCDF file with that data
            # Generate NC filename
            if len(state.dataset_vars) == 0:
                # Nothing to save, file already existed
                return
            data_vars_definition = {}
            grid = state.entry.get("grid")
            grid_bounds = _get_grid_bounds(grid, state.options)
            latitude_coord = get_gridded_data(
                {
                    "grid": grid,
                    "variable": "latitude",
                    "file_type": "pfb",
                    "grid_bounds": grid_bounds,
                }
            )
            longitude_coord = get_gridded_data(
                {
                    "grid": grid,
                    "variable": "longitude",
                    "file_type": "pfb",
                    "grid_bounds": grid_bounds,
                }
            )
            coords_definition = {
                "latitude": (["y", "x"], latitude_coord),
                "longitude": (["y", "x"], longitude_coord),
            }
            if state.time_coords:
                coords_definition["time"] = state.time_coords
            enc = {}
            for variable in state.dataset_vars:
                data = state.data_map.get(variable)
                dims = state.dims_map.get(variable)
                if data is None or dims is None:
                    # This NetCDF file is being skipped
                    return
                data_vars_definition[variable] = (dims, data)
                enc[variable] = {
                    "zlib": True,
                    "complevel": 3,
                    "fletcher32": True,
                    "chunksizes": tuple(map(lambda x: x // 2, data.shape)),
                }

            ds = xr.Dataset(data_vars=data_vars_definition, coords=coords_definition)
            file_name_dir = os.path.dirname(file_name)
            if file_name_dir and not os.path.exists(file_name_dir):
                os.makedirs(file_name_dir, exist_ok=True)
            ds.to_netcdf(file_name, encoding=enc)


def _consolate_dask_items(items):
    """Function to wait for all the dask items to complete."""
    return len(items)


def _construct_string_from_options(qparam_values):
    """
    Constructs the query parameters from the entry and options provided.

    Parameters
    ----------
    entry : hydroframe.data_catalog.data_model_access.ModelTableRow
        variable to be downloaded.
    options : dictionary
        datast to which the variable belongs.

    Returns
    -------
    data : numpy array
        the requested data.
    """

    string_parts = [
        f"{name}={value}" for name, value in qparam_values.items() if value is not None
    ]
    result_string = "&".join(string_parts)
    return result_string


def _write_file_from_api(filepath, options):
    """Get the hydroframe file that is selected by the options to the given filepath.

    Args:
        filepath:          Either a ModelTableRow or the ID number of a data_catalog_entry. If None use the entry found by the filters.
        options:           Optional positional parameter that must be a dict with data filter options.
    Returns:
        None
    Raises:
        ValueError      if there are multiple paths selected from hydroframe.
    """

    q_params = _construct_string_from_options(options)
    datafile_url = f"{HYDRODATA_URL}/api/data-file?{q_params}"

    try:
        headers = _get_api_headers()
        response = requests.get(datafile_url, headers=headers, timeout=4000)
        if response.status_code != 200:
            if response.status_code == 400:
                content = response.content.decode()
                response_json = json.loads(content)
                message = response_json.get("message")
                raise ValueError(message)
            if response.status_code == 502:
                raise ValueError(
                    "Timeout error from server. Try again later or try to reduce the size of data in the API request using time or space filters."
                )
            raise ValueError(
                f"The {datafile_url} returned error code {response.status_code}."
            )

    except requests.exceptions.Timeout as te:
        raise ValueError(
            "Timeout error from server. Try again later or try to reduce the size of data in the API request using time or space filters."
        ) from te
    except requests.exceptions.ChunkedEncodingError as ce:
        raise ValueError(
            f"The {datafile_url} has timed out. Try again later or try to reduce the size of data in the API request using time or space filters."
        ) from ce

    content = response.content
    if content is None or len(content) == 0:
        raise ValueError(
            "Timeout response from server. Try again later or try to reduce the size of data in the API request using time or space filters."
        )
    file_obj = io.BytesIO(content)
    with open(filepath, "wb") as output_file:
        output_file.write(file_obj.read())


def get_raw_file(filepath, *args, **kwargs):
    """Get the hydroframe file that is selected by the options to the given filepath.

    Args:
        filepath:          Either a ModelTableRow or the ID number of a data_catalog_entry. If None use the entry found by the filters.
        options:           Optional positional parameter that must be a dict with data filter options.
    Returns:
        None
    Raises:
        ValueError:        If there are multiple paths selected from hydroframe.

    Example:

    .. code-block:: python

        import hf_hydrodata as hf

        options = {
            "dataset": "huc_mapping", "grid": "conus2", "level": "4"}
        }
        hf.get_raw_file("huc4.tiff", options)
    """
    if len(args) > 0 and isinstance(args[0], dict):
        # The filter options are being passed using a dict
        options = args[0]
    else:
        # The filter options are just named parameters in the argument list
        options = kwargs

    run_remote = not os.path.exists(HYDRODATA)

    if run_remote:
        _write_file_from_api(filepath, options)

    else:
        hydro_filepath = get_path(options)
        shutil.copy(hydro_filepath, filepath)


def get_date_range(*args, **kwargs) -> Tuple[datetime.datetime, datetime.datetime]:
    """Get the date range of the dataset specified by the options.

    The parameters to the function can be specified either by passing a dict with the parameter values
    or by passing named parameters to the function.
    You can pass any parameters used by get_gridded_data() or get_data_catalog_entry(), but only the dataset option is used.

    Args:
        dataset:        A dataset name (see Gridded Data documentation).

    Returns:
        A tuple with (dataset_start_date, dataset_end_date) or None if no date range is available.

    Example:

    .. code-block:: python

        import hf_hydrodata as hf

        options = {"dataset": "NLDAS2", "temporal_resolution": "daily", "variable": "precipitation",
                   "start_time":"2005-09-30", "end_time":"2005-10-03",
                   "grid_bounds":[200, 200, 300, 250]
        }
        range = hf.get_date_range(options)
        assert range[0] == datetime.datetime(2002, 10, 1)
        assert range[1] == datetime.datetime(2006, 9, 30)
    """
    result = None

    if len(args) > 0 and isinstance(args[0], dict):
        options = args[0]
    else:
        options = kwargs
    dataset = options.get("dataset")
    if not dataset:
        return result
    dataset_row = dc.get_table_row("dataset", id=dataset)
    if not dataset_row:
        return result
    dataset_start_date = dataset_row["dataset_start_date"]
    dataset_end_date = dataset_row["dataset_end_date"]
    if dataset_end_date is None:
        dataset_end_date = dataset_row["dataset_dnd_Date"]

    dataset_start_date_value = _parse_time(dataset_start_date)
    dataset_end_date_value = _parse_time(dataset_end_date)
    if dataset_start_date_value and dataset_end_date_value:
        result = [dataset_start_date_value, dataset_end_date_value]
    return result


def get_gridded_data(*args, **kwargs) -> np.ndarray:
    """
    Get a numpy ndarray from files in /hydroframe. with the applied data filters.

    The parameters to the function can be specified either by passing a dict with the parameter values
    or by passing named parameters to the function.

    Args:
        dataset:        A dataset name (see Gridded Data documentation).
        variable:       A variable from a dataset.
        temporal_resolution: Time resolution of a the dataset variable. Must be hourly, daily, weekly, monthly.
        grid:           A grid supported by a dataset (e.g. conus1 or conus2). Normally this is determined by the dataset.
        aggregation:    One of mean, max, min. Normally, only needed for temperature variables.
        start_time:     A time as either a datetime object or a string in the form YYYY-MM-DD. Start of the date range for data.
        end_time:       A time as either a datetime object or a string in the form YYYY-MM-DD. End of the date range for data.
        grid_bounds:    An array (or string representing an array) of points [left, bottom, right, top] in xy grid corridates in the grid of the data.
        latlng_bounds:  An array (or string representing an array) of points [left, bottom, right, top] in lat/lng coordinates mapped with the grid of the data.
        grid_point:     An array (or string representing an array) of points [x, y] in grid corridates of a point in the grid.
        latlng_point:   An array (or string representing an array) of points [lat, lon] in lat/lng coordinates of a point in the grid.
        huc_id:         A comma seperated list of HUC id that specifies the grid_bounds using the HUC bounding box.
        z:              A value of the z dimension to be used as a filter for this dismension when loading data.
        level:          A HUC level integer when reading HUC boundary files. Must be 2, 4, 6, 8, or 10.
        site_id:        Used when reading data associated with an observation site.
        data_catalog_entry_id: Optional. The id of an entry in the data catalog to identify an entry.
    Returns:
        A numpy ndarray containing the data loaded from the files identified by the entry and sliced by the data filter options.
    Raises:
        ValueError:  If both grid_bounds and latlng_bounds are specified as data filters.
        ValueError:  If no data catalog entry is found associated with the filter parameters.
        ValueError:  If any filter parameters are invalid.

    For gridded results the returned numpy array has dimensions:
        * [hour, y, x]                    temporal_resolution is hourly without z dimension
        * [day, y, x]                     temporal_resolution is daily without z dimension
        * [month, y, x]                   temporal_resolution is monthly without z dimension
        * [y, x]                          temporal_resolution is static or blank without z dimension

        * [hour, z, y, x]                 temporal_resolution is hourly with z dimension
        * [day, z, y, x]                  temporal_resolution is daily with z dimension
        * [month, z, y, x]                temporal_resolution is monthly with z dimension
        * [z, y, x]                       temporal_resolution is static or blank with z dimension

    If the dataset has ensembles then there is an ensemble dimension at the beginning.

    Both start_time and end_time must be in the form "YYYY-MM-DD HH:MM:SS" or "YYYY-MM-DD" or a datetime object.

    If only start_time is specified than only that month/day/hour is returned.
    The start_time is inclusive the end_time is exclusive (data returned less than that time).

    If either grid_bounds or latlng_bounds is specified then the result is sliced by the x,y values in the bounds.
    If grid_point or latlon_point is specified this is mapped to a grid_bounds of size 1x1 at that point.

    If z is specified then the result is sliced by the z dimension.

    For example, to get data from the 3 daily files bewteen 9/30/2005 and 10/3/2005.

    Example:

    .. code-block:: python

        import hf_hydrodata as hf

        options = {
            "dataset": "NLDAS2", "temporal_resolution": "daily", "variable": "precipitation",
            "start_time":"2005-09-30", "end_time":"2005-10-03",
            "grid_bounds":[200, 200, 300, 250]
        }
        # The result has 3 days in the time dimension
        # The result is sliced to x,y size 100x50 in the conus1 grid.
        data = hf.get_gridded_data(options)
        assert data.shape == (3, 50, 100)

        metadata = dc.get_catalog_entry(options)
    """

    if len(args) > 0 and isinstance(args[0], dict):
        # The filter options are being passed using a dict
        options = args[0]
    else:
        # The filter options are just named parameters in the argument list
        options = kwargs

<<<<<<< HEAD
    if options.get("period") and not options.get("temporal_resolution"):
        options["temporal_resolution"] = options["period"]

    # Add warning for transition to CW3E dataset version 1.0 when dataset_version not explicit from user
    if options.get("dataset") == "CW3E" and "dataset_version" not in options:
        warnings.warn(
            "As of 2024-10-07, version 1.0 of the CW3E dataset has been released. "
            "Due to known improvements in the results, this dataset version is now "
            "the default version returned from `hf.get_gridded_data` when `dataset_version` "
            "is not explicitly specified. If you would like to use the previous version "
            "of the CW3E dataset, please specify `dataset_version = '0.9'` as an additional "
            "option in your request. Please see the documentation for additional details on "
            "what is different in version 1.0: https://hf-hydrodata.readthedocs.io/en/latest/gen_CW3E.html.",
            stacklevel=3,
        )
    data = _get_gridded_data_from_api(options)
=======
    if entry is None:
        data_catalog_entry_id = options.get("data_catalog_entry_id")
        if data_catalog_entry_id is not None:
            entry = dc.get_table_row("data_catalog_entry", id=data_catalog_entry_id)
        else:
            entry = dc.get_catalog_entry(*args, **kwargs)

            # Add warning for transition to CW3E dataset version 1.0 when dataset_version not explicit from user
            if (
                entry["dataset"] == "CW3E"
                and entry["dataset_version"] == "1.0"
                and "dataset_version" not in options
            ):
                warnings.warn(
                    "As of 2024-10-09, version 1.0 of the CW3E dataset has been released. "
                    "Due to known improvements in the results, this dataset version is now "
                    "the default version returned from `hf.get_gridded_data` when `dataset_version` "
                    "is not explicitly specified. If you would like to use the previous version "
                    "of the CW3E dataset, please specify `dataset_version = '0.9'` as an additional "
                    "option in your request. Please see the documentation for additional details on "
                    "what is different in version 1.0: https://hf-hydrodata.readthedocs.io/en/latest/gen_CW3E.html.",
                    stacklevel=3,
                )

    if entry is None:
        args = " ".join([f"{k}={options[k]}" for k in options.keys()])
        raise ValueError(f"No entry found in data catalog for {args}.")

    # For backward compatibility between get_ndarray and get_numpy
    time_values = options.get("time_values")
    options = _convert_json_to_strings(options)
    options["dataset"] = entry["dataset"]
    options["variable"] = entry["variable"]
    options["period"] = entry["period"]
    options["temporal_resolution"] = entry["temporal_resolution"]
    options["aggregation"] = entry["aggregation"]
    options["grid"] = entry["grid"]
    options["site_type"] = entry["site_type"]
    options["file_type"] = entry["file_type"]
    options["time_values"] = time_values

    _verify_time_in_range(entry, options)
>>>>>>> 6e2d562a

    # An optional empty array passed as an option to be populated with the time dimension for graphing.
    time_values = options.get("time_values")

    if data is None:
        # This call is local to /hydrodata so we can get data catalog information
        options = _convert_strings_to_json(options)
        time_values = options.get("time_values")
        entry = dc.get_catalog_entry(options)
        if entry is None:
            args = " ".join([f"{k}={options[k]}" for k in options.keys()])
            raise ValueError(f"No entry found in data catalog for {args}.")
        _verify_time_in_range(entry, options)

        file_type = entry.get("file_type")
        structure_type = entry.get("structure_type")
        data = None
        if file_type == "pfb":
            data = _read_and_filter_pfb_files(entry, options, time_values)
        elif file_type == "C.pfb":
            data = _read_and_filter_c_pfb_files(entry, options, time_values)
        elif file_type == "pfmetadata":
            data = _read_and_filter_pfmetadata_files(entry, options, time_values)
        elif file_type == "vegm":
            data = _read_and_filter_vegm_files(options)
        elif file_type == "netcdf":
            data = _read_and_filter_netcdf_files(entry, options, time_values)
        elif file_type == "tiff":
            data = _read_and_filter_tiff_files(entry, options)
        else:
            raise ValueError(f"File type '{file_type}' is not supported yet.")
        if structure_type == "gridded":
            data = _adjust_dimensions(data, entry)
            nomask_option = options.get("nomask", "false")
            mask_option = options.get("mask", "true")
            if nomask_option.lower() == "false" and mask_option.lower() == "true":
                # By default apply the mask
                data = _apply_mask(data, entry, options)

    return data


def _apply_mask(data, entry, options):
    """
    Mask the data with NaN values for entries that are outside of the HUC boundary.
    Returns:
        The data with NaN values used for masked point.
    If the options contain a huc_id option then mask using the HUC boundaries of the grid of the entry.
    Else if the options contain a grid_bounds (or lat/lon bounds) mask using the HUC bounds subset for that grid.
    The second option masks only against ocean and outer HUC bounds. The first option masks with internal HUC boundaries.
    """

    if options.get("dataset") == "huc_mapping":
        # Do not mask the mask
        return data
    grid = entry.get("grid")
    if grid not in ["conus1", "conus2"]:
        return data
    if not isinstance(data, np.ndarray):
        # All results should be numpy arrays, but if it is not then do not do anything since it would not work
        return data
    grid_bounds = _get_grid_bounds(grid, options)
    huc_id = options.get("huc_id")
    if huc_id:
        # Only mask using HUC masks if the query gives us list of huc_id
        huc_ids = huc_id.split(",")
        bbox = get_huc_bbox(grid, huc_ids)
        level = len(huc_ids[0])
        mask = get_gridded_data(
            {
                "dataset": "huc_mapping",
                "variable": "huc_map",
                "grid": grid,
                "grid_bounds": bbox,
                "level": level,
            }
        )
        # Apply the HUC mask to the data, mask with all huc_ids
        for h_id in huc_ids:
            data = np.where(mask == float(h_id), data, np.nan)
    elif grid_bounds:
        # If subsetting with a grid using level 2 HUC mask to mask coastline
        mask = get_gridded_data(
            {
                "dataset": "huc_mapping",
                "variable": "huc_map",
                "grid": grid,
                "grid_bounds": grid_bounds,
                "level": 2,
            }
        )
        data = np.where(mask > 0, data, np.nan)
    return data


def get_huc_from_latlon(grid: str, level: int, lat: float, lon: float) -> str:
    """
    Get a HUC id at a lat/lon point for a given grid and level.

    Args:
        grid:   grid name (e.g. conus1 or conus2)
        level:  HUC level (length of HUC id to be returned). Must be 2, 4, 6, 8, or 10.
        lat:    lattitude of point
        lon:    longitude of point
    Returns:
        The HUC id string containing the lat/lon point or None.

    Example:

    .. code-block:: python

        import hf_hydrodata as hf

        huc_id = hf.get_huc_from_latlon("conus1", 6, 34.48, -115.63)
        assert huc_id == "181001"
    """
    huc_id = None
    tiff_ds = __get_geotiff(grid, level)
    [x, y] = to_ij(grid, lat, lon)
    x = round(x)
    y = round(y)
    data = np.flip(tiff_ds[0].to_numpy(), 0)
    if 0 <= x <= data.shape[1] and 0 <= y <= data.shape[0]:
        huc_id = np.flip(tiff_ds[0].to_numpy(), 0)[y][x].item()
        if isinstance(huc_id, float):
            huc_id = str(huc_id).replace(".0", "")
    return huc_id


def get_huc_from_xy(grid: str, level: int, x: int, y: int) -> str:
    """
    Get a HUC id at an xy point for a given grid and level.

    Args:
        grid:   grid name (e.g. conus1 or conus2)
        level:  HUC level (length of HUC id to be returned). Must be 2, 4, 6, 8, or 10.
        x:      x coordinate in the grid
        y:      y coordinate in the grid
    Returns:
        The HUC id string containing the lat/lon point or None.

    Example:

    .. code-block:: python

        import hf_hydrodata as hf

        huc_id = hf.get_huc_from_xy("conus1", 6, 300, 100)
        assert huc_id == "181001"
    """
    tiff_ds = __get_geotiff(grid, level)
    data = np.flip(tiff_ds[0].to_numpy(), 0)
    huc_id = None
    if 0 <= x <= data.shape[1] and 0 <= y <= data.shape[0]:
        huc_id = data[y][x].item()
        if isinstance(huc_id, float):
            huc_id = str(huc_id).replace(".0", "")
    return huc_id


def get_huc_bbox(grid: str, huc_id_list: List[str]) -> List[int]:
    """
    Get the grid bounding box containing all the HUC ids.

    Args:
        grid:           A grid id from the data catalog (e.g. conus1 or conus2)

        huc_id_list:    A list of HUC id strings of HUCs in the grid.
    Returns:
        A bounding box in grid coordinates as a list of int (i_min, j_min, i_max, j_max)

    Raises:
        ValueError:     if all the HUC id are not at the same level (same length).
        ValueError:     if grid is not valid.

    Example:

    .. code-block:: python

        import hf_hydrodata as hf

        bbox = hf.get_huc_bbox("conus1", ["181001"])
        assert bbox == (1, 167, 180, 378)
    """
    # Make sure all HUC ids in the list are the same length
    level = None
    for huc_id in huc_id_list:
        if level is None:
            level = len(huc_id)
        elif len(huc_id) != level:
            raise ValueError("All HUC ids in the list must be the same length.")

    # Open the TIFF file of the grid and level
    tiff_ds = __get_geotiff(grid, level)

    result_imin = 1000000
    result_imax = 0
    result_jmin = 1000000
    result_jmax = 0
    for huc_id in huc_id_list:
        # Use a new algorithm that uses min/max of indices of the HUC
        # This algorithm works for HUC like HUC 15 that has a complicated shape
        # It gets the same answer as the old algorithm for other less complicated HUC

        # Slice for point with the HUC value
        huc_value = (
            int(huc_id) if np.issubdtype(tiff_ds.dtype, np.integer) else float(huc_id)
        )
        sel_huc = (tiff_ds == huc_value).squeeze()

        # Get the min/max indicies of the points with the huc_value
        sel_huc_np = sel_huc.values
        indices = np.argwhere(sel_huc_np)
        [arr_jmin, arr_imin] = indices.min(axis=0)
        [arr_jmax, arr_imax] = indices.max(axis=0)

        # Adjust for end conditions to get same answer as previous algorithm
        jmin = sel_huc_np.shape[0] - (arr_jmax + 1)
        jmax = sel_huc_np.shape[0] - arr_jmin
        imax = arr_imax + 1
        imin = arr_imin

        # Extend the result values to combine multiple HUC ids
        result_imin = imin if imin < result_imin else result_imin
        result_imax = imax if imax > result_imax else result_imax
        result_jmin = jmin if jmin < result_jmin else result_jmin
        result_jmax = jmax if jmax > result_jmax else result_jmax

    return [int(result_imin), int(result_jmin), int(result_imax), int(result_jmax)]


def _verify_time_in_range(entry: dict, options: dict):
    """
    Verify that the start_time from the options is within the dataset allowed time range.
    Raises:
        ValueError:  If the start time of the options request is not within the dataset allowed time range.
    """
    start_time = options.get("start_time")
    temporal_resolution = entry.get("temporal_resolution")
    dataset_start_date = entry.get("dataset_start_date")
    dataset_end_date = entry.get("dataset_end_date")

    start_time_value = _parse_time(start_time)
    dataset_start_date_value = _parse_time(dataset_start_date)
    dataset_end_date_value = _parse_time(dataset_end_date)

    if (
        start_time_value is not None
        and dataset_start_date_value is not None
        and dataset_end_date_value is not None
        and temporal_resolution not in ["static", "-"]
    ):
        if not dataset_start_date_value <= start_time_value <= dataset_end_date_value:
            raise ValueError(
                f"The start_time '{start_time}' is not within the available date range between '{dataset_start_date}' and '{dataset_end_date}'"
            )


def _convert_strings_to_json(options):
    """
    Converts strings to jsons.

    Parameters
    ----------
    options : dictionary
        request options.
    """
    for key, value in options.items():
        if key == "latlng_bounds":
            if isinstance(value, str):
                options[key] = json.loads(value)
        if key == "latlon_bounds":
            if isinstance(value, str):
                options["latlng_bounds"] = json.loads(value)
        if key == "grid_bounds":
            if isinstance(value, str):
                options[key] = json.loads(value)
        if key == "grid_point":
            if isinstance(value, str):
                options[key] = json.loads(value)
        if key == "latlon_point":
            if isinstance(value, str):
                options[key] = json.loads(value)
        if key == "latlng_point":
            if isinstance(value, str):
                options["latlon_point"] = json.loads(value)
        if key == "time_values":
            if isinstance(value, str):
                options[key] = json.loads(value)

    return options


# Have to remember to addd any necessary conversions
# to this function, and _convert_strings_to_json
def _convert_json_to_strings(options):
    """
    Converts json input options to strings.

    Parameters
    ----------
    options : dictionary
        request options.
    """
    options = dict(options)
    for key, value in options.items():
        if key == "grid_bounds":
            if not isinstance(value, str):
                options[key] = json.dumps(value)
        if key == "latlng_bounds":
            if not isinstance(value, str):
                options[key] = json.dumps(value)
        if key == "latlon_bounds":
            if not isinstance(value, str):
                options["latlng_bounds"] = json.dumps(value)
        if key == "grid_point":
            if not isinstance(value, str):
                options[key] = json.dumps(value)
        if key == "latlon_point":
            if not isinstance(value, str):
                options[key] = json.dumps(value)
        if key == "latlng_point":
            if not isinstance(value, str):
                options["latlon"] = json.dumps(value)
        if key == "time_values":
            if not isinstance(value, str):
                options[key] = json.dumps(value)

    return options


def _get_gridded_data_from_api(options):
    """Get gridded_data using the remote API. Return None if running locally to /hydrodata.

    Parameters
    ----------
    options : dict
        datast to which the variable belongs.

    Returns
    -------
    numpy array of the requested data or None if running locally.
    """

    run_remote = not os.path.exists(HYDRODATA)

    if run_remote:
        if options.get("period") and not options.get("temporal_resolution"):
            options["period"] = options["temporal_resolution"]
        options = _convert_json_to_strings(options)
        options_list = [
            f"{name}={value}" for name, value in options.items() if value is not None
        ]
        q_params = "&".join(options_list)

        gridded_data_url = f"{HYDRODATA_URL}/api/gridded-data?{q_params}"
        try:
            headers = _get_api_headers()
            response = requests.get(gridded_data_url, headers=headers, timeout=4000)
            if response.status_code in [500, 502]:
                # Retry because of timeout error
                print("API timeout, performing retry.")
                response = requests.get(gridded_data_url, headers=headers, timeout=4000)
            if response.status_code == 400:
                content = response.content.decode()
                response_json = json.loads(content)
                message = response_json.get("message")
                raise ValueError(message)
            if response.status_code in [500, 502]:
                raise ValueError(
                    "Timeout error from server. Try again later or try to reduce the size of data in the API request using time or space filters."
                )
            if response.status_code != 200:
                raise ValueError(
                    f"The  {gridded_data_url} returned error code {response.status_code}."
                )

        except requests.exceptions.ChunkedEncodingError as ce:
            raise ValueError(
                "Timeout error from server. Try again later or try to reduce the size of data in the API request using time or space filters."
            ) from ce
        except requests.exceptions.Timeout as te:
            raise ValueError(
                "Timeout error from server. Try again later or try to reduce the size of data in the API request using time or space filters."
            ) from te

        content = response.content
        if content is None or len(content) == 0:
            raise ValueError(
                "Timeout response from server. Try again later or try to reduce the size of data in the API request using time or space filters."
            )
        file_obj = io.BytesIO(content)
        with THREAD_LOCK:
            # The open_dataset call itself is not thread safe (it is safe after it is opened)
            netcdf_dataset = xr.open_dataset(file_obj)
        entry = dc.get_catalog_entry(options)
        variable = entry.get("variable")
        netcdf_variable = netcdf_dataset[variable]
        data = netcdf_variable.values

        return data

    return None


def _adjust_dimensions(data: np.ndarray, entry: ModelTableRow) -> np.ndarray:
    """
    Reshape the dimensions of the data array to match the conventions for the entry temporal_resolution and expected variable.
    Args:
        data:       An numpy array to be returned by get_gridded_data.
        entry:      A data catalog entry that contains temporal_resolution and variable attributes.
    Returns:
        A reshaped nd array with the same data, but possible different number of dimensions.

    Reshape dimensions to:
        * [hour, y, x]                    temporal_resolution is hourly without z dimension
        * [day, y, x]                     temporal_resolution is daily without z dimension
        * [month, y, x]                   temporal_resolution is monthly without z dimension
        * [y, x]                          temporal_resolution is static or blank without z dimension

        * [hour, z, y, x]                 temporal_resolution is hourly with z dimension
        * [day, z, y, x]                  temporal_resolution is daily with z dimension
        * [month, z, y, x]                temporal_resolution is monthly with z dimension
        * [z, y, x]                       temporal_resolution is static or blank with z dimension
    If the dataset has ensembles then there is an ensemble dimension at the beginning.
    """
    period = (
        entry.get("temporal_resolution")
        if entry.get("temporal_resolution")
        else entry.get("period")
    )
    if entry.get("file_type") == "vegm":
        # Do not adjust vegm files
        return data
    period = period if period in ["hourly", "daily", "monthly", "weekly"] else "static"
    has_z = entry.get("has_z") is not None and entry.get("has_z").lower() == "true"
    has_ensemble = (
        entry.get("has_ensemble") is not None and entry.get("has_ensemble").lower() == "true"
    )
    existing_shape = data.shape
    new_shape = existing_shape
    existing_dim_size = len(existing_shape)
    result_dim_size = existing_dim_size
    if not has_z and not has_ensemble:
        if period in ("daily", "monthly", "weekly", "hourly"):
            result_dim_size = 3
        else:
            result_dim_size = 2
    elif has_z and has_ensemble:
        if period in ("daily", "monthly", "weekly", "hourly"):
            result_dim_size = 5
        else:
            result_dim_size = 4
    elif has_z or has_ensemble:
        if period in ("daily", "monthly", "weekly", "hourly"):
            result_dim_size = 4
        else:
            result_dim_size = 3

    # Adjust data shape
    if result_dim_size > existing_dim_size:
        for _ in range(0, result_dim_size - existing_dim_size):
            new_shape = (1,) + new_shape
        data = np.resize(data, new_shape)
    elif result_dim_size < existing_dim_size:
        if not has_z:
            if existing_dim_size == 3 and period == "static":
                data = data[0, :, :]
            elif existing_dim_size == 4 and period == "static":
                data = data[0, 0, :, :]
            elif (
                existing_dim_size == 4
                and period in ["monthly", "daily", "weekly"]
                and has_z
            ):
                data = data[:, 0, :, :]
            elif (
                existing_dim_size == 4
                and period in ["monthly", "daily", "weekly"]
                and not has_z
            ):
                data = data[0, :, :, :]
            elif existing_dim_size == 4 and period == "hourly":
                data = np.reshape(
                    data,
                    (
                        existing_shape[0] * existing_shape[1],
                        existing_shape[2],
                        existing_shape[3],
                    ),
                )
            elif existing_dim_size == 5 and period == "hourly":
                data = data[0, :, 0, :, :]
        elif has_z:
            if existing_dim_size == 4 and period == "static":
                data = data[0, :, :, :]

    return data


def _read_and_filter_pfb_files(
    entry: ModelTableRow,
    options: dict,
    time_values: List[datetime.datetime],
) -> np.ndarray:
    """
    Read the PFB files in the file paths of the entry filter and filter the data.

    Args:
        entry:          A modelTableRow containing the data catalog entry.
        options:        The options passed to get_ndarray as a dict.
        time_values:    An empty array that will be populated with the values from the data time dimension.
    Returns:
        An numpy ndarray of the filtered contents of the pfb files.
    If time_values is not None the array will be populated with the time dimension of the data
    only populated the time values after filtering the data.
    """

    start_time_value = _parse_time(options.get("start_time"))
    end_time_value = _parse_time(options.get("end_time"))

    # Get paths by data_catalog_entry_id to eliminate unnecessary SQL DB reads
    path_options = dict(options)
    path_options["data_catalog_entry_id"] = entry.get("id")
    paths = get_paths(path_options)

    # Make sure all paths exist
    for path in paths:
        if not os.path.exists(path):
            raise ValueError(f"File {path} does not exist.")
    boundary_constraints = _get_pfb_boundary_constraints(entry.get("grid"), options)
    boundary_constraints = _add_pfb_time_constraint(
        boundary_constraints, entry, start_time_value, end_time_value
    )

    # The read_pfb_sequence method has a limit to how many paths it can read
    # if the number of paths is more than the limit call read_pfb_sequence in blocks
    # then append together the blocks to return the correct result
    max_block_size = 100
    final_data = None
    block_start = 0
    while len(paths) > block_start:
        block_end = (
            block_start + max_block_size
            if len(paths) > block_start + max_block_size
            else len(paths)
        )
        path_block = paths[block_start:block_end]
        data = read_pfb_sequence(path_block, boundary_constraints)
        if final_data is None:
            # This is the first block
            final_data = data
        else:
            # Append the next block to the final result
            final_data = np.append(final_data, data, axis=0)
        # Increment the block start to read the next block
        block_start = block_end

    # Remove an unused z dimension that is returned by read_pfb for 2D pfb files
    final_data = _remove_unused_z_dimension(final_data, entry)
    _collect_pfb_date_dimensions(time_values, final_data, start_time_value)

    return final_data


def _remove_unused_z_dimension(data: np.ndarray, entry: dict) -> np.ndarray:
    """Remove the z dimension from the data if the variable does not have z dimension."""

    period = (
        entry.get("temporal_resolution")
        if entry.get("temporal_resolution")
        else entry.get("period")
    )
    has_z = entry.get("has_z") is not None and entry.get("has_z").lower() == "true"
    uses_z_as_time = period in ["hourly", "monthly", "weekly"]
    if not uses_z_as_time and not has_z and len(data.shape) == 4:
        data = data[:, 0, :, :]
    return data


def _read_and_filter_c_pfb_files(
    entry: ModelTableRow,
    options: dict,
    time_values: List[datetime.datetime],
) -> np.ndarray:
    """
    Read the c.PFB files in the file paths of the entry filter and filter the data.

    Args:
        entry:          A modelTableRow containing the data catalog entry.
        options:        The options passed to get_ndarray as a dict.
    Returns:
        An numpy ndarray of the filtered contents of the pfb files.
    If time_values is not None the array will be populated with the time dimension of the data
    only populated the time values after filtering the data.
    """

    start_time_value = _parse_time(options.get("start_time"))
    end_time_value = _parse_time(options.get("end_time"))
    paths = get_paths(options)
    boundary_constraints = _get_pfb_boundary_constraints(entry.get("grid"), options)
    if boundary_constraints is None:
        # No boundary constraint specified in input arguments
        # So default to full grid so we can add the z constraint for the C.pfb data filter
        grid = entry.get("grid")
        shape = dc.get_table_rows("grid", id=grid)[0]["shape"]
        boundary_constraints = {
            "x": {"start": 0, "stop": int(shape[2])},
            "y": {"start": 0, "stop": int(shape[1])},
            "z": {"start": 0, "stop": 0},
        }
    boundary_constraints = _add_pfb_time_constraint(
        boundary_constraints, entry, start_time_value, end_time_value
    )
    dataset_var = entry.get("dataset_var")
    z = C_PFB_MAP.get(dataset_var)
    if z is not None:
        boundary_constraints["z"] = {"start": int(z), "stop": int(z)}
    else:
        entry_id = entry.get("id")
        raise ValueError(f"Unknown dataset_var for C.pfb entry {entry_id}.")
    data = read_pfb_sequence(paths, boundary_constraints)
    _collect_pfb_date_dimensions(time_values, data, start_time_value)
    return data


def _read_and_filter_pfmetadata_files(
    entry: ModelTableRow,
    options: dict,
    time_values: List[datetime.datetime],
) -> np.ndarray:
    """
    Read the pfmetadata files in the file paths of the entry filter and filter the data.

    Args:
        entry:          A modelTableRow containing the data catalog entry.
        options:        The options passed to get_ndarray as a dict.
    Returns:
        An numpy ndarray of the filtered contents of the pfb files.
    If time_values is not None the array will be populated with the time dimension of the data
    only populated the time values after filtering the data.
    """

    start_time_value = _parse_time(options.get("start_time"))
    paths = get_paths(options)

    dataset_var = entry.get("dataset_var")
    with THREAD_LOCK:
        # The open_dataset call itself is not thread safe (it is safe after it is opened)
        ds = xr.open_dataset(paths[0])
    da = ds[dataset_var]
    da = _slice_da_bounds(da, entry.get("grid"), options)
    data = da
    _collect_pfb_date_dimensions(time_values, data, start_time_value)
    return data


def _read_and_filter_vegm_files(
    options: dict,
) -> np.ndarray:
    """
    Read the vegm files in the file paths of the entry filter and filter the data.

    Args:
        options:        The options passed to get_ndarray as a dict.
    Returns:
        An numpy ndarray of the filtered contents of the pfb vegm files.
    """
    paths = get_paths(options)
    file_path = paths[0]
    #    data = read_clm(file_path, type="vegm")

    df = pd.read_csv(file_path, delim_whitespace=True, skiprows=2, header=None)
    df.columns = [f"c{i}" for i in range(df.shape[1])]

    # Number of columns and rows determined by last line of file
    nx = int(df.iloc[-1]["c0"])
    ny = int(df.iloc[-1]["c1"])
    # Don't use 'x' and 'y' columns
    feature_cols = df.columns[2:]
    # Stack everything into (ny, nx, n_features)
    data = np.stack([df[c].values.reshape((ny, nx)) for c in feature_cols], axis=-1)

    grid_bounds = options.get("grid_bounds")
    if grid_bounds is not None:
        imin, jmin, imax, jmax = grid_bounds
        data = data[jmin:jmax, imin:imax, :]
    # Return dimensions in the order z, y, x where z is the vegm type
    data = np.transpose(data, (2, 0, 1))
    return data


def _read_and_filter_netcdf_files(
    entry: ModelTableRow,
    options: dict,
    time_values: List[datetime.datetime],
) -> np.ndarray:
    """
    Read the PFB files in the file paths of the entry filter and filter the data.

    Args:
        entry:          A modelTableRow containing the data catalog entry.
        options:        The options passed to get_ndarray as a dict.
    Returns:
        An numpy ndarray of the filtered contents of the pfb files.
    If time_values is not None the array will be populated with the time dimension of the data
    only populated the time values after filtering the data.
    """

    paths = get_paths(options)
    if len(paths) == 0:
        raise ValueError(f"No file path found for {entry.get('id')}")
    if len(paths) > 1:
        raise ValueError(
            "Request attempts to return too much data. Try to limit dates to a single water year per call to get_gridded_data() or try to use get_gridded_files() instead."
        )
    file_path = paths[0]
    if file_path.endswith("*"):
        # Data path contins a wild card so use that to find the filename
        file_path = _match_filename_wild_card(file_path)

    if not os.path.exists(file_path):
        raise ValueError(f"File '{file_path} does not exist.")
    # Get the data array of the variable from the entry and slice the data array by filter options
    variable = entry.get("dataset_var")
    data_ds = None
    with THREAD_LOCK:
        # The open_dataset call itself is not thread safe (it is safe after it is opened)
        data_ds = xr.open_dataset(file_path)
    data_da = data_ds[variable]
    da_indexers = _create_da_indexer(options, entry, data_ds, data_da, file_path)
    data_da = data_da.isel(da_indexers)
    data = data_da.to_numpy()
    if time_values is not None:
        if "date" in list(data_ds.coords.keys()):
            for t in data_ds["date"].values:
                time_values.append(str(t))
        elif "time" in list(data_ds.coords.keys()):
            for t in data_da["time"].values:
                time_values.append(str(t))
        elif "datetime" in list(data_ds.coords.keys()):
            for t in data_da["datetime"].values:
                time_values.append(str(t))
    if data_da.dims == ("x", "y"):
        # The NetCDF file dimensions are in the order x, y
        # But get_ndarray must return the order y, x
        data = np.transpose(data)
    if len(data_da.dims) == 3 and data_da.dims[-1] == "y" and data_da.dims[-2] == "x":
        data = np.transpose(data, (0, 2, 1))
    return data


def _read_and_filter_tiff_files(
    entry: ModelTableRow,
    options: dict,
) -> np.ndarray:
    """
    Read the tiff files in the file paths of the entry filter and filter the data.

    Args:
        entry:          A modelTableRow containing the data catalog entry.
        options:        The options passed to get_ndarray as a dict.
        start_time_value: The start time option of the option converted to a datetime or None.
    Returns:
        An numpy ndarray of the filtered contents of the pfb files.
    """
    paths = get_paths(options)
    file_path = paths[0]
    variable = entry.get("dataset_var")
    with THREAD_LOCK:
        # The open_dataset call itself is not thread safe (it is safe after it is opened)
        data_ds = xr.open_dataset(file_path)
    data_da = data_ds[variable]
    da_indexers = _create_da_indexer(options, entry, data_ds, data_da, file_path)
    if _flip_da_indexers_y(entry, da_indexers):
        # Select data with the flipped da_indexers and flip the result data
        data_da = data_da.isel(da_indexers)
        if len(data_da.shape) == 3:
            data = np.flip(data_da.to_numpy(), 1)
        elif len(data_da.shape) == 2:
            data = np.flip(data_da.to_numpy(), 0)
        else:
            raise ValueError("Unexpected shape of tiff file.")

    else:
        # Select the data and do not flip the result
        data_da = data_da.isel(da_indexers)
        data = data_da.to_numpy()
    return data


def _flip_da_indexers_y(entry, da_indexers) -> bool:
    """
    Flip the y axis ranges of the da_indexers filter range.
    Parameters:
        entry:      The data catalog entry of the data being read.
        da_indexers:The data structure passed to xarray isel to select data.
    Returns:
        True if flipped the da_indexers and the resulting numpy array also needs to be flipped on Y axis.

    This is called for TIFF files before subsetting a TIFF file using xarray Data Array.
    The da_indexers contains the x,y ranges of indexes to be used for subsetting.
    A TIFF file by convention is an array stored with the origin in the top left instead of bottom left.
    The da_indexers parameter contains the subset ranges of a grid_bounds assuming origin is bottom left.
    This function fixes the da_indexers by swaping on the Y dimension to subset the correct data.

    Do not flip conus2_current_conditions water_table_depth because this TIFF file is already origin bottom left.
    """
    if not da_indexers.get("y"):
        # No y coordinates to flip, but return True so still flip the data
        return True
    grid = entry.get("grid")
    grid_row = dc.get_table_row("grid", id=grid.lower())
    if grid_row is None:
        raise ValueError(f"No such grid {grid} available.")
    grid_shape = grid_row["shape"]
    if len(grid_shape) == 3:
        y_size = grid_shape[1]
        y0 = da_indexers["y"].start
        y1 = da_indexers["y"].stop
        da_indexers["y"] = slice(y_size - y1, y_size - y0)
    elif len(grid_shape) == 2:
        y_size = grid_shape[0]
        y0 = da_indexers["y"].start
        y1 = da_indexers["y"].stop
        da_indexers["y"] = slice(y_size - y1, y_size - y0)
    else:
        raise ValueError(f"The grid '{grid}' does not have a configured size.")
    return True


def __get_geotiff(grid: str, level: int) -> xr.Dataset:
    """
    Get an xarray dataset of the geotiff file for the grid at the level.

    Args:
        grid:   grid name (e.g. conus1 or conus2)
        level:  HUC level (length of HUC id to be returned). Must be 2, 4, 6, 8, or 10.
    Returns:
        An xarray dataset with the contents of the geotiff file for the grid and level.
    """

    options = {
        "dataset": "huc_mapping",
        "variable": "huc_map",
        "grid": grid,
        "level": str(level),
    }
    entry = dc.get_catalog_entry(options)
    if entry is None:
        raise ValueError("No data catalog entry found for filter options.")
    variable = entry.get("dataset_var")
    with tempfile.TemporaryDirectory() as tempdirname:
        file_path = f"{tempdirname}/huc.tiff"
        get_raw_file(file_path, options)

        # Open TIFF file

        with THREAD_LOCK:
            # The open_dataset call itself is not thread safe (it is safe after it is opened)
            tiff_ds = xr.open_dataset(file_path).drop_vars(("x", "y"))[variable]
        return tiff_ds


def _collect_pfb_date_dimensions(
    time_values: List[str], data: np.ndarray, start_time_value: datetime.datetime
):
    """
    Create the date strings of the time dimension of the data and add them to the
    time_values array.

    Args:
        time_values:     An empty array to be filled with date strings.
        data:               The ndarray returned by get_ndarray method
        start_time_value:   The start_time of the data filter.
    Assumes that the time dimension is the first dimension of the data array.
    Assumes that the period is daily (for now).
    """
    if time_values is not None and start_time_value and data.shape[0] > 0:
        dt = start_time_value
        for _ in range(0, data.shape[0]):
            time_values.append(dt.strftime("%Y-%m-%d"))
            dt = dt + datetime.timedelta(days=1)


def _match_filename_wild_card(data_path: str) -> str:
    """The data_path ends with a * wild card. Use this to find a file matching that file prefix."""

    data_path = data_path.replace("*", "")
    pos = data_path.rfind("/")
    directory = data_path[0:pos]
    file_name = data_path[pos + 1 :]
    for f in os.listdir(directory):
        if f.startswith(file_name):
            data_path = f"{directory}/{f}"
            break
    return data_path


def _slice_da_bounds(da: xr.DataArray, grid: str, options: dict) -> xr.DataArray:
    grid_bounds = _get_grid_bounds(grid, options)
    grid_row = dc.get_table_row("grid", id=grid.lower())
    if grid_row is None:
        raise ValueError(f"No such grid {grid} available.")
    grid_shape = grid_row["shape"]
    if (
        len(grid_shape) >= 3
        and (grid_bounds[0] < 0 or grid_bounds[0] > grid_shape[2])
        or (grid_bounds[1] < 0 or grid_bounds[3] > grid_shape[1])
    ):
        raise ValueError(
            f"grid_bounds {grid_bounds[0]},{grid_bounds[1]} is outside the grid shape {grid_shape[2]}, {grid_shape[1]}."
        )

    if grid_bounds:
        if len(da.shape) == 3:
            result = da[
                :, grid_bounds[1] : grid_bounds[3], grid_bounds[0] : grid_bounds[2]
            ]
        elif len(da.shape) == 2:
            result = da[
                grid_bounds[1] : grid_bounds[3], grid_bounds[0] : grid_bounds[2]
            ]
        else:
            raise ValueError(f"Unsupported shape size {len(da.shape)}")
    else:
        result = da
    return result


def _get_pfb_boundary_constraints(grid: str, options: dict) -> dict:
    """
    Get a PFB boundary constraint given either a grid_bounds or latlng_bounds

    Args:
        grid:           The name of a grid from the data catalog.
        options:        The options dict containing grid_bounds, latlon_bounds, grid_point, latlon_point, x, y, z attributes.
    Returns:
        A PFB boundary constraint dict with attributes: x, y, z or None if no bounds is specified.
    Raises:
        ValueError:  If both grid_bounds and latlng_bounds are specified
    If x,y,z are specified then the boundary is filter to include only the point at that location.
    If x,y are specified, but not z then z is filtered to include only point 0.
    """
    grid_bounds = _get_grid_bounds(grid, options)
    x = options.get("x")
    y = options.get("y")
    z = options.get("z")
    grid_row = dc.get_table_row("grid", id=grid.lower())
    if grid_row is None:
        raise ValueError(f"No such grid {grid} available.")
    grid_shape = grid_row["shape"]

    result = None
    if x is not None:
        if y is None:
            raise ValueError("If x point is specified then y must be specified")
        z = int(z) if z is not None else 0
        x = float(x)
        y = float(y)
        if (
            len(grid_shape) >= 3
            and (x < 0 or x > grid_shape[2])
            or (y < 0 or y > grid_shape[1])
        ):
            raise ValueError(
                f"Point {x},{y} is outside the grid shape {grid_shape[2]}, {grid_shape[1]}."
            )
        result = {
            "x": {"start": int(x), "stop": int(x)},
            "y": {"start": int(y), "stop": int(y)},
            "z": {"start": z, "stop": z},
        }
    elif grid_bounds:
        if (
            len(grid_shape) >= 3
            and (grid_bounds[0] < 0 or grid_bounds[0] > grid_shape[2])
            or (grid_bounds[1] < 0 or grid_bounds[3] > grid_shape[1])
        ):
            raise ValueError(
                f"grid_bounds {grid_bounds[0]},{grid_bounds[1]} is outside the grid shape {grid_shape[2]}, {grid_shape[1]}."
            )
        result = {
            "x": {"start": int(grid_bounds[0]), "stop": int(grid_bounds[2])},
            "y": {"start": int(grid_bounds[1]), "stop": int(grid_bounds[3])},
            "z": {"start": 0, "stop": 0},
        }

    return result


def _add_pfb_time_constraint(
    boundary_constraints: dict,
    entry: ModelTableRow,
    start_time_value: datetime.datetime,
    end_time_value: datetime.datetime,
) -> dict:
    """
    Add a PFB constraint to the z dimension when the PFB z dimension is being used as a time dimension.

    Args:
        boundary_constraints:   A previously constructed PFT boundary constraint object,
        entry:                  A data catalog entry
        start_time_value        Start time of the filter
        end_time_value:         End time of the filter
    Returns:
        The updated boundary_constraints
    """
    period = (
        entry.get("temporal_resolution")
        if entry.get("temporal_resolution")
        else entry.get("period")
    )
    has_z = entry.get("has_z") is not None and entry.get("has_z").lower() == "true"
    uses_z_as_time = period in ["hourly", "monthly", "weekly"]
    if (
        uses_z_as_time
        and not has_z
        and start_time_value is not None
        and period in ["daily", "hourly", "monthly", "weekly"]
    ):
        if boundary_constraints is None:
            grid = entry.get("grid")
            grid_row = dc.get_table_row("grid", id=grid.lower())
            if grid_row is None:
                raise ValueError(f"No such grid {grid} available.")
            grid_shape = grid_row["shape"]
            boundary_constraints = {
                "x": {"start": int(0), "stop": int(grid_shape[2])},
                "y": {"start": int(0), "stop": int(grid_shape[1])},
                "z": {"start": 0, "stop": 0},
            }
        # The variable does not have a z access so the z dimensions contains day or hour dimension
        if period == "daily":
            # We are going to assume the file contains all days in a water year
            (_, wy_start) = _get_water_year(start_time_value)
            wy_daynum = (start_time_value - wy_start).days
            if end_time_value is not None:
                end_wy_daynum = wy_daynum + (end_time_value - start_time_value).days
            else:
                end_wy_daynum = wy_daynum + 1
            boundary_constraints["z"] = {"start": wy_daynum, "stop": end_wy_daynum}
        elif period == "monthly":
            # We are going to assume the file contains all months in a water year
            (_, wy_start) = _get_water_year(start_time_value)
            month_start = (
                rrule.rrule(
                    rrule.MONTHLY, dtstart=wy_start, until=start_time_value
                ).count()
                - 1
            )
            if end_time_value is not None:
                month_end = (
                    rrule.rrule(
                        rrule.MONTHLY, dtstart=wy_start, until=end_time_value
                    ).count()
                    - 1
                )
            else:
                month_end = month_start + 1
            boundary_constraints["z"] = {"start": month_start, "stop": month_end}
        elif period == "weekly":
            # We are going to assume the file contains all months in a water year
            (_, wy_start) = _get_water_year(start_time_value)
            month_start = (
                rrule.rrule(
                    rrule.WEEKLY, dtstart=wy_start, until=start_time_value
                ).count()
                - 1
            )
            if end_time_value is not None:
                month_end = (
                    rrule.rrule(
                        rrule.WEEKLY, dtstart=wy_start, until=end_time_value
                    ).count()
                    - 1
                )
            else:
                month_end = month_start + 1
            boundary_constraints["z"] = {"start": month_start, "stop": month_end}
        elif period == "hourly":
            # We are going to assume the file contains 24 hours of a day
            start_hour = start_time_value.hour
            if end_time_value is not None:
                end_hour = start_hour + int(
                    (end_time_value - start_time_value).total_seconds() / 3600
                )
                end_hour = min(end_hour, 24)
            else:
                end_hour = start_hour + 1
            boundary_constraints["z"] = {"start": start_hour, "stop": end_hour}
    return boundary_constraints


def _substitute_datapath(
    path: str,
    entry: ModelTableRow,
    options: dict,
    time_value: datetime.datetime,
    start_time: datetime.datetime = None,
) -> str:
    """
    Replace any substitution keys in the datapath with values from metadata, options, or time_value.

    Args:
        path:           The path template of the data_catalog_entry.
        entry:          A ModelTableRow of the data_catalog_entry the defines the paths
        options:        A dict with the request options.
        time_value:     A time value of the request.
        start_time:     The start time of the request.
    Returns:
        The value of datapath after substituting in values.
    The time_value is converted into the various possible substitution values that may be used in a data path.

    Substitute the scenario_id or the domain_path from the options into the file path if they exists.
    This option is provided to support hydrogen specific file path substitutions.
    """
    dataset_var = entry.get("dataset_var")
    dataset = entry.get("dataset")
    variable = entry.get("variable")
    aggregation = entry.get("aggregation")
    file_daynum = (time_value - start_time).days if start_time else 0
    wy = ""
    cy = ""
    wy_plus1 = ""
    wy_minus1 = ""
    wy_daynum = 0
    wy_mdy = ""
    mdy = ""
    ymd = ""
    wy_hour = 0
    wy_start_24hr = 0
    month_num = 0
    wy_end_24hr = 0
    hour_start = file_daynum * 24 + 1
    hour_end = hour_start + 24 - 1
    daynum = file_daynum
    mmddyyyy = ""
    scenario_id = options.get("scenario_id")
    domain_path = options.get("domain_path")
    scenario_from_date = options.get("scenario_from_date")
    scenario_to_date = options.get("scenario_to_date")
    run_number = options.get("run_number")
    site_id = options.get("site_id")
    level = options.get("level")
    if "{level}" in path and not level:
        raise ValueError("No 'level' specified in filter options.")
    if "{site_id}" in path and not site_id:
        raise ValueError("No 'site_id' specified in filter options.")
    if time_value:
        (wy, wy_start) = _get_water_year(time_value)
        cy = str(time_value.year)
        wy_plus1 = str(int(wy) + 1)
        wy_minus1 = str(int(wy) - 1)
        wy_daynum = (time_value - wy_start).days + 1
        wy_mdy = time_value.strftime("%m%d%Y")
        mdy = time_value.strftime("%m%d%Y")
        ymd = time_value.strftime("%Y%m%d")
        month_num = time_value.month
        wy_hour = int((time_value - wy_start).total_seconds() / 3600) + 1
        wy_start_24hr = (time_value - wy_start).days * 24 + 1
        wy_end_24hr = (time_value - wy_start).days * 24 + 24
        mmddyyyy = datetime.datetime.strftime(time_value, "%m%d%Y")
    datapath = path.format(
        dataset_var=dataset_var,
        wy=wy,
        cy=cy,
        wy_daynum=wy_daynum,
        wy_mdy=wy_mdy,
        ymd=ymd,
        mdy=mdy,
        wy_start_24hr=wy_start_24hr,
        wy_end_24hr=wy_end_24hr,
        wy_hour=wy_hour,
        wy_plus1=wy_plus1,
        wy_minus1=wy_minus1,
        month=month_num,
        mmddyyyy=mmddyyyy,
        site_id=site_id,
        scenario_id=scenario_id,
        domain_path=domain_path,
        scenario_from_date=scenario_from_date,
        scenario_to_date=scenario_to_date,
        run_number=run_number,
        level=level,
        hour_start=hour_start,
        hour_end=hour_end,
        daynum=daynum,
        dataset=dataset,
        variable=variable,
        aggregation=aggregation,
    )
    return datapath


def _get_water_year(dt: datetime.datetime):
    """Get the water year and water year start date containing the date dt.

    Args:
        dt:     a date
    Returns:
        A tuple (water-year, water-year-date)
    The water-year is a string with the water year.
    The water-year-date is a datetime of the start of the water year.
    """

    if dt.month >= 10:
        wy = f"{dt.year+1}"
        wy_start = datetime.datetime.strptime(f"{dt.year}-10-01", "%Y-%m-%d")
    else:
        wy = f"{dt.year}"
        wy_start = datetime.datetime.strptime(f"{dt.year-1}-10-01", "%Y-%m-%d")
    return (wy, wy_start)


def _parse_time(value: str) -> datetime.datetime:
    """Parse a value as a date time.

    Args:
        input:  A string or a datetime object.
    Returns:
        A datetime object
    """

    result = None
    if isinstance(value, datetime.datetime):
        result = value
    elif isinstance(value, str):
        try:
            result = datetime.datetime.strptime(value, "%Y-%m-%d %H:%M:%S")
        except:
            try:
                result = datetime.datetime.strptime(value, "%Y-%m-%d")
            except:
                try:
                    result = datetime.datetime.strptime(value, "%m-%d-%Y")
                except:
                    try:
                        result = datetime.datetime.strptime(value, "%m/%d/%Y, %H:%M:%S")
                    except:
                        try:
                            result = datetime.datetime.strptime(
                                value, "%m/%d/%Y %H:%M:%S"
                            )
                        except:
                            try:
                                result = datetime.datetime.strptime(
                                    value, "%Y-%m-%dT%H:%M:%S.000000000"
                                )
                            except:
                                try:
                                    result = datetime.datetime.strptime(
                                        value, "%m/%d/%Y"
                                    )
                                except:
                                    try:
                                        result = datetime.datetime.strptime(
                                            value, "%m/%d/%y"
                                        )
                                    except:
                                        result = None

    return result


def _create_da_indexer(options: dict, entry, data_ds, data_da, file_path: str) -> dict:
    """Create an xarray data array indexer object for common filters.

    Args:
        options:    Data options passed to data access request.
        entry:      A data catalog entry of the data to be indexed
        data_ds:    An xarray dataset of the data.
        data_ds:    An xarray dataset of the variable in the dataset.
        file_path:  The file path of the data
    Returns:
        A dict in the format for an xarray data array indexer to be passed to isel().
    """
    da_indexers = {}
    grid = entry.get("grid")
    grid_bounds = _get_grid_bounds(grid, options)
    start_time_value = _parse_time(options.get("start_time"))
    end_time_value = _parse_time(options.get("end_time"))
    grid = entry.get("grid")
    period = (
        entry.get("temporal_resolution")
        if entry.get("temporal_resolution")
        else entry.get("period")
    )
    x = options.get("x")
    y = options.get("y")
    if "member" in data_da.dims:
        # Slice the requested ensemble member
        run_number = options.get("run_number")
        run_index = int(run_number) - 1 if run_number is not None else 0
        da_indexers["member"] = run_index
    if "z" in data_da.dims:
        z = options.get("z")
        z_index = data_da.dims.index("z")
        data_z = data_da.shape[z_index]
        z = int(z) if z is not None else data_z - 1
        da_indexers["z"] = z
    (time_dimension_name, time_coord_name) = _get_time_dimension_name(data_ds, data_da)
    if time_dimension_name is not None:
        # If start_time is specified in options then slice the time dimension to return only that time
        if start_time_value is not None:
            # Get the first value of the time dimension from the netcdf file
            dimension_start_time = None
            if time_coord_name is not None:
                dimension_start_time = _parse_time(
                    str(data_ds[time_coord_name][0].to_numpy())
                )
            else:
                dimension_start_time = _parse_time(
                    str(data_da[time_dimension_name][0].to_numpy())
                )
            if dimension_start_time is None:
                # There is no time dimension values in NetCDF file so assume it relative to water year
                (_, wy_start) = _get_water_year(start_time_value)
                dimension_start_time = wy_start
            # Put the time_index of the start_time option into the da_indexers to slice the data by time
            if period == "daily":
                time_index = (start_time_value - dimension_start_time).days
                dimension_size = int(data_da[time_dimension_name].shape[0])
                if time_index < 0 or time_index >= dimension_size:
                    raise ValueError(
                        f"The start_date '{options.get('start_time')}' implies time dimension {time_index} that is outside the time dimension range {dimension_size} of the netcdf file '{file_path}'."
                    )
            elif period == "hourly":
                time_index = int(
                    (start_time_value - dimension_start_time).seconds / 3600
                )
            elif period == "monthly":
                time_index = (
                    rrule.rrule(
                        rrule.MONTHLY,
                        dtstart=dimension_start_time,
                        until=start_time_value,
                    ).count()
                    - 1
                )
            elif period == "weekly":
                time_index = (
                    rrule.rrule(
                        rrule.WEEKLY,
                        dtstart=dimension_start_time,
                        until=start_time_value,
                    ).count()
                    - 1
                )
            else:
                raise ValueError(f"Unexpected temporal resolution '{period}'.")

            if end_time_value is None:
                # Slice time dimension to a single point in time because only start_time specified
                da_indexers[time_dimension_name] = time_index
            else:
                # Slice time dimension to a range of times
                if period == "daily":
                    end_time_index = (end_time_value - dimension_start_time).days
                elif period == "hourly":
                    end_time_index = int(
                        (end_time_value - dimension_start_time).seconds / 3600
                    )
                elif period == "monthly":
                    end_time_index = (
                        rrule.rrule(
                            rrule.MONTHLY,
                            dtstart=dimension_start_time,
                            until=end_time_value,
                        ).count()
                        - 1
                    )
                elif period == "weekly":
                    end_time_index = (
                        rrule.rrule(
                            rrule.WEEKLY,
                            dtstart=dimension_start_time,
                            until=end_time_value,
                        ).count()
                        - 1
                    )
                else:
                    raise ValueError(f"Unexpected temporal resolution '{period}'.")
                da_indexers[time_dimension_name] = slice(time_index, end_time_index)
    if x is not None:
        if y is None:
            raise ValueError("If x is specified then y must be specified.")
        x = int(x)
        y = int(y)
        da_indexers["x"] = slice(x, x + 1)
        da_indexers["y"] = slice(y, y + 1)
    elif grid_bounds:
        da_indexers["x"] = slice(grid_bounds[0], grid_bounds[2])
        da_indexers["y"] = slice(grid_bounds[1], grid_bounds[3])
    return da_indexers


def _get_time_dimension_name(ds: xr.Dataset, da: xr.DataArray):
    """
    Get the name of the time dimension in the xarray data set.

    Args:
        ds:     An xarray dataset.
        da:     An xrray data array.
    Return:
        A tuple (dimension_name:str, coord_name:str) with the name of the time dimension and time coord or None if no time dimension
    """
    time_dimension_name = None
    time_coord_name = None
    for dim in da.dims:
        if dim in ["time", "date", "TimeStamp", "datetime"]:
            time_dimension_name = dim
            break
    for coord in ds.coords:
        if coord in ["time", "date", "TimeStamp", "datetime"]:
            time_coord_name = coord
            break
    for coord in ds.keys():
        if coord in ["time", "date", "TimeStamp"]:
            time_coord_name = coord
            break
    return (time_dimension_name, time_coord_name)


def _get_grid_bounds(grid: str, options: dict) -> List[float]:
    """
    Get the grid_bounds of the filter options or None.
    If latlon_bounds or huc_id is specified then convert that to a grid bounds and return it.
    """

    grid_bounds = options.get("grid_bounds")
    grid_point = options.get("grid_point")
    latlon_point = options.get("latlon_point")
    latlon_bounds = (
        options.get("latlng_bounds")
        if options.get("latlng_bounds")
        else options.get("latlon_bounds")
    )
    if grid_point and grid_bounds:
        raise ValueError("Cannot specify both grid_bounds and grid_point")
    if latlon_point:
        grid_point = to_ij(grid, *latlon_point)
    if grid_point:
        grid_bounds = [
            grid_point[0],
            grid_point[1],
            grid_point[0] + 1,
            grid_point[1] + 1,
        ]
    if grid_bounds and latlon_bounds:
        raise ValueError("Cannot specify both grid_bounds and latlon_bounds")
    if latlon_bounds:
        grid_bounds = to_ij(grid, *latlon_bounds)
    huc_id = options.get("huc_id")
    if grid_bounds and huc_id:
        raise ValueError("Cannot specify both grid_bounds, latlon_bounds and huc_id")
    if huc_id:
        huc_id_list = huc_id.split(",")
        grid_bounds = get_huc_bbox(grid, huc_id_list)
    return grid_bounds


class _FileDownloadState:
    """State information about the state of the get_gridded_files() method during thread execution."""

    def __init__(
        self,
        options,
        filename_template,
        temporal_resolution,
        start_time,
        end_time,
        verbose,
    ):
        self.data_map = {}  # Map variable name to data ndarray for that variable
        self.dims_map = (
            {}
        )  # Map variable name do array of dimension names of that variable
        self.entry = None  # Data catalog entry
        self.options = options
        self.dataset_vars = []
        self.temporal_resolution = temporal_resolution
        self.start_time = start_time
        self.end_time = end_time
        self.time_coords = None
        self.has_z = False
        self.filename_template = filename_template
        self.verbose = verbose
        self.threads = int(options.get("threads")) if options.get("threads") else 10

    def generate_time_coords(self, file_time):
        """Generate the self.time_coords with the time values of the time coordinate."""

        (wy, wy_start_time) = _get_water_year(file_time)
        days_in_year = 366 if int(wy) % 4 == 0 else 365

        if self.temporal_resolution == "daily":
            self.time_coords = []
            t = wy_start_time
            for _ in range(0, days_in_year):
                self.time_coords.append(t)
                t = t + datetime.timedelta(days=1)
        elif self.temporal_resolution == "hourly":
            self.time_coords = []
            t = wy_start_time
            for _ in range(0, days_in_year * 24):
                self.time_coords.append(t)
                t = t + datetime.timedelta(hours=1)
        elif self.temporal_resolution == "monthly":
            self.time_coords = []
            t = wy_start_time
            for _ in range(0, 1):
                self.time_coords.append(t)
                t = t + relativedelta(months=1)<|MERGE_RESOLUTION|>--- conflicted
+++ resolved
@@ -1171,14 +1171,13 @@
         # The filter options are just named parameters in the argument list
         options = kwargs
 
-<<<<<<< HEAD
     if options.get("period") and not options.get("temporal_resolution"):
         options["temporal_resolution"] = options["period"]
 
     # Add warning for transition to CW3E dataset version 1.0 when dataset_version not explicit from user
     if options.get("dataset") == "CW3E" and "dataset_version" not in options:
         warnings.warn(
-            "As of 2024-10-07, version 1.0 of the CW3E dataset has been released. "
+            "As of 2024-10-09, version 1.0 of the CW3E dataset has been released. "
             "Due to known improvements in the results, this dataset version is now "
             "the default version returned from `hf.get_gridded_data` when `dataset_version` "
             "is not explicitly specified. If you would like to use the previous version "
@@ -1188,50 +1187,6 @@
             stacklevel=3,
         )
     data = _get_gridded_data_from_api(options)
-=======
-    if entry is None:
-        data_catalog_entry_id = options.get("data_catalog_entry_id")
-        if data_catalog_entry_id is not None:
-            entry = dc.get_table_row("data_catalog_entry", id=data_catalog_entry_id)
-        else:
-            entry = dc.get_catalog_entry(*args, **kwargs)
-
-            # Add warning for transition to CW3E dataset version 1.0 when dataset_version not explicit from user
-            if (
-                entry["dataset"] == "CW3E"
-                and entry["dataset_version"] == "1.0"
-                and "dataset_version" not in options
-            ):
-                warnings.warn(
-                    "As of 2024-10-09, version 1.0 of the CW3E dataset has been released. "
-                    "Due to known improvements in the results, this dataset version is now "
-                    "the default version returned from `hf.get_gridded_data` when `dataset_version` "
-                    "is not explicitly specified. If you would like to use the previous version "
-                    "of the CW3E dataset, please specify `dataset_version = '0.9'` as an additional "
-                    "option in your request. Please see the documentation for additional details on "
-                    "what is different in version 1.0: https://hf-hydrodata.readthedocs.io/en/latest/gen_CW3E.html.",
-                    stacklevel=3,
-                )
-
-    if entry is None:
-        args = " ".join([f"{k}={options[k]}" for k in options.keys()])
-        raise ValueError(f"No entry found in data catalog for {args}.")
-
-    # For backward compatibility between get_ndarray and get_numpy
-    time_values = options.get("time_values")
-    options = _convert_json_to_strings(options)
-    options["dataset"] = entry["dataset"]
-    options["variable"] = entry["variable"]
-    options["period"] = entry["period"]
-    options["temporal_resolution"] = entry["temporal_resolution"]
-    options["aggregation"] = entry["aggregation"]
-    options["grid"] = entry["grid"]
-    options["site_type"] = entry["site_type"]
-    options["file_type"] = entry["file_type"]
-    options["time_values"] = time_values
-
-    _verify_time_in_range(entry, options)
->>>>>>> 6e2d562a
 
     # An optional empty array passed as an option to be populated with the time dimension for graphing.
     time_values = options.get("time_values")

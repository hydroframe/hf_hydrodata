--- conflicted
+++ resolved
@@ -1171,40 +1171,25 @@
         # The filter options are just named parameters in the argument list
         options = kwargs
 
-<<<<<<< HEAD
     if options.get("period") and not options.get("temporal_resolution"):
         options["temporal_resolution"] = options["period"]
-=======
-    if entry is None:
-        data_catalog_entry_id = options.get("data_catalog_entry_id")
-        if data_catalog_entry_id is not None:
-            entry = dc.get_table_row("data_catalog_entry", id=data_catalog_entry_id)
-        else:
-            entry = dc.get_catalog_entry(*args, **kwargs)
-
-            # Add warning for transition to CW3E dataset version 1.0 when dataset_version not explicit from user
-            if (
-                entry["dataset"] == "CW3E"
-                and entry["dataset_version"] == "1.0"
-                and "dataset_version" not in options
-            ):
-                warnings.warn(
-                    "As of 2024-10-07, version 1.0 of the CW3E dataset has been released. "
-                    "Due to known improvements in the results, this dataset version is now "
-                    "the default version returned from `hf.get_gridded_data` when `dataset_version` "
-                    "is not explicitly specified. If you would like to use the previous version "
-                    "of the CW3E dataset, please specify `dataset_version = '0.9'` as an additional "
-                    "option in your request. Please see the documentation for additional details on "
-                    "what is different in version 1.0: https://hf-hydrodata.readthedocs.io/en/latest/gen_CW3E.html.",
-                    stacklevel=3,
-                )
-
-    if entry is None:
-        args = " ".join([f"{k}={options[k]}" for k in options.keys()])
-        raise ValueError(f"No entry found in data catalog for {args}.")
->>>>>>> 698d6197
-
+
+    # Add warning for transition to CW3E dataset version 1.0 when dataset_version not explicit from user
+    if options.get("dataset") == "CW3E" and "dataset_version" not in options:
+        warnings.warn(
+            "As of 2024-10-07, version 1.0 of the CW3E dataset has been released. "
+            "Due to known improvements in the results, this dataset version is now "
+            "the default version returned from `hf.get_gridded_data` when `dataset_version` "
+            "is not explicitly specified. If you would like to use the previous version "
+            "of the CW3E dataset, please specify `dataset_version = '0.9'` as an additional "
+            "option in your request. Please see the documentation for additional details on "
+            "what is different in version 1.0: https://hf-hydrodata.readthedocs.io/en/latest/gen_CW3E.html.",
+            stacklevel=3,
+        )
     data = _get_gridded_data_from_api(options)
+
+    # An optional empty array passed as an option to be populated with the time dimension for graphing.
+    time_values = options.get("time_values")
 
     if data is None:
         # This call is local to /hydrodata so we can get data catalog information

--- conflicted
+++ resolved
@@ -1,13 +1,10 @@
-id,description
-nasa,National Aeronautics and Space Agency
-hydroframe,The HydoFrame Project
-usda,United States Department of Agriculture
-usgs,United State Geological Survey
-ameriflux,Ameriflux
-noaa,National Oceanic and Atospheric Administration
-jasechko_2024,Jasechko et al. 2024
-<<<<<<< HEAD
-fan_2013,Fan et al. 2013
-=======
-"",No data source
->>>>>>> eef3bf6c
+id,description
+nasa,National Aeronautics and Space Agency
+hydroframe,The HydoFrame Project
+usda,United States Department of Agriculture
+usgs,United State Geological Survey
+ameriflux,Ameriflux
+noaa,National Oceanic and Atospheric Administration
+jasechko_2024,Jasechko et al. 2024
+fan_2013,Fan et al. 2013
+"",No data source
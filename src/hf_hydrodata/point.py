"""Module to retrieve point observations."""
# pylint: disable=C0301
import datetime
from typing import Tuple
import io
import ast
import os
import json
import sqlite3
import datetime as dt
import pandas as pd
import xarray as xr
import numpy as np
import requests
import shapefile
import pyproj
from shapely import contains_xy
from shapely.geometry import Point, shape
from shapely.ops import transform


HYDRODATA = "/hydrodata"
DB_PATH = f"{HYDRODATA}/national_obs/point_obs.sqlite"
HYDRODATA_URL = os.getenv("HYDRODATA_URL", "https://hydro-dev.princeton.edu")
NETWORK_LISTS_PATH = f"{HYDRODATA}/national_obs/tools/network_lists"

# Use this to check that user-supplied parameters are being used
SUPPORTED_FILTERS = ['dataset', 'variable', 'temporal_resolution', 'aggregation', 'depth_level',
                     'date_start', 'date_end', 'latitude_range', 'longitude_range',
                     'site_ids', 'state', 'polygon', 'polygon_crs', 'site_networks',
                     'min_num_obs']


def get_point_data(*args, **kwargs):
    """
    Collect point observations data into a Pandas DataFrame.

    Observations collected from HydroData for the specified data source, variable, temporal
    resolution, and aggregation. Optional arguments can be supplied for filters such as
    date bounds, geography bounds, and/or the minimum number of per-site observations allowed.
    Please see the package documentation for the full set of supported combinations.

    Parameters
    ----------
    dataset : str, required
        Source from which requested data originated. Currently supported: 'usgs_nwis', 'snotel',
        'scan', 'ameriflux'.
    variable : str, required
        Description of type of data requested. Currently supported: 'streamflow', 'water_table_depth', 'swe',
        'precipitation', 'air_temp', 'soil_moisture', 'latent_heat', 'sensible_heat',
        'downward_shortwave', 'downward_longwave', 'vapor_pressure_deficit', 'wind_speed'.
    temporal_resolution : str, required
        Collection frequency of data requested. Currently supported: 'daily', 'hourly', and 'instantaneous'.
        Please see the documentation for allowable combinations with `variable`.
    aggregation : str, required
        Additional information specifying the aggregation method for the variable to be returned.
        Options include descriptors such as 'mean' and 'sum'. Please see the documentation
        for allowable combinations with `variable`.
    depth_level : int, optional
        Depth level in inches at which the measurement is taken. Necessary for `variable` = 'soil_moisture'.
    date_start : str, optional
        A date provided as a string in 'YYYY-MM-DD' format. If provided, data will be returned from this 
        date forward (inclusive).
    date_end : str, optional
        A date provided as a string in 'YYYY-MM-DD' format. If provided, data will be returned up 
        through this date (inclusive).
    latitude_range : tuple, optional
        Latitude range bounds for the geographic domain; lesser value is provided first.
    longitude_range : tuple, optional
        Longitude range bounds for the geographic domain; lesser value is provided first.
    site_ids : str or list of strings, optional
        Single site ID string or list of desired (string) site identifiers.
    state : str, optional
        Two-letter postal code state abbreviation (example: state='NJ').
    polygon : str, optional
        Path to location of shapefile. Must be readable by PyShp's `shapefile.Reader()`.
    polygon_crs : str, optional
        CRS definition accepted by `pyproj.CRS.from_user_input()`.
    site_networks: str or list of strings, optional
        Name(s) of site networks. Can be a string with a single network name, or a list of strings
        containing strings for multiple available networks. There are currently supported networks for
        stream gages (dataset=='usgs_nwis', variable='streamflow') and groundwater wells (dataset=='usgs_nwis',
        variable='water_table_depth'). For streamflow, options include: 'gagesii', 'gagesii_reference', 'hcdn2009',
        and 'camels'. For water table depth, options include: 'climate_response_network'.
    min_num_obs : int, optional
        Value for the minimum number of observations desired for a site to have. If provided, data will 
        be returned only for sites that have at least this number of non-NaN observation records within 
        the requested date range (if supplied).

    Returns
    -------
    data_df : DataFrame
        DataFrame with columns for each site_id satisfying input filters. Rows represent
        the date range requested from date_start and/or date_end, or the broadest range of
        data available for returned sites if no date range is explicitly requested.
    """
    if len(args) > 0 and isinstance(args[0], dict):
        options = args[0]
    else:
        options = kwargs

    # Confirm that the "mandatory" inputs are all provided
    if (
        'dataset' not in options
        or 'variable' not in options
        or 'temporal_resolution' not in options
        or 'aggregation' not in options
    ):
        raise ValueError(
            "You must specify a dataset, variable, temporal_resolution, and aggregation.  One or more of these query parameters is missing."
        )

    # Raise error if unrecognized parameter input
    for k in options.keys():
        if k not in SUPPORTED_FILTERS:
            raise ValueError(
                f"Supplied parameter {k} is not recognized. Please visit the package API documentation to see a description of supported parameters."
            )

    run_remote = not os.path.exists(HYDRODATA)

    if run_remote:

        # Cannot pass local shapefile to API; pass bounding box instead
        if 'polygon' in options and options['polygon'] is not None:
            try:
                assert 'polygon_crs' in options and options['polygon_crs'] is not None
            except:
                raise Exception(
                    """Please provide 'polygon_crs' with a CRS definition accepted by pyproj.CRS.from_user_input()
                   to specify this shape's CRS.""")
            latitude_range, longitude_range = _get_bbox_from_shape(options['polygon'], options['polygon_crs'])

            # Send bounding box to API; remove polygon filters from API options
            polygon = options['polygon']
            polygon_crs = options['polygon_crs']
            polygon_filter = True
            del options['polygon']
            del options['polygon_crs']
            options['latitude_range'] = latitude_range
            options['longitude_range'] = longitude_range
        else:
            polygon_filter = False

        data_df = _get_data_from_api(
            "data_only",
            options,
        )

        # Re-filter on shapefile to trim bounding box
        if polygon_filter == True:

            # Use metadata call to get latitude/longitude for the sites
            metadata_df = _get_data_from_api(
                "metadata_only",
                options,
            )

            # Clip metadata to polygon. Use this new list of sites to filter data_df.
            clipped_metadata_df = _filter_on_polygon(metadata_df, polygon, polygon_crs)

            metadata_site_ids = list(clipped_metadata_df['site_id'])
            data_site_ids = list(data_df.columns)[1:]
            site_ids_to_drop = [s for s in data_site_ids if s not in metadata_site_ids]

            clipped_df = data_df.drop(columns=site_ids_to_drop)
            return clipped_df

        return data_df

    options = _convert_strings_to_type(options)

    # Create database connection
    conn = sqlite3.connect(DB_PATH)

    # Validation checks on inputs
    _check_inputs(
        options['dataset'], options['variable'], options['temporal_resolution'], options['aggregation'], options
    )

    # Get associated variable IDs for requested data types and time periods
    var_id = _get_var_id(
        conn, options['dataset'], options['variable'], options['temporal_resolution'], options['aggregation'], options
    )

    # Get site list
    sites_df = _get_sites(
        conn, options['dataset'], options['variable'], options['temporal_resolution'], options['aggregation'], options
    )

    if len(sites_df) == 0:
        raise ValueError("There are zero sites that satisfy the given parameters.")

    # Get data
    site_list = list(sites_df["site_id"])

    if (var_id in (1, 2, 3, 4)) | (var_id in range(6, 25)):
        data_df = _get_data_nc(site_list, var_id, *args, **kwargs)

    elif var_id == 5:
        data_df = _get_data_sql(conn, var_id, *args, **kwargs)

    conn.close()

    return data_df.reset_index().drop("index", axis=1)


def get_point_metadata(*args, **kwargs):
    """
    Return DataFrame with site metadata for the filtered sites.

    Parameters
    ----------
    dataset : str, required
        Source from which requested data originated. Currently supported: 'usgs_nwis', 'snotel',
        'scan', 'ameriflux'.
    variable : str, required
        Description of type of data requested. Currently supported: 'streamflow', 'water_table_depth', 'swe',
        'precipitation', 'air_temp', 'soil_moisture', 'latent_heat', 'sensible_heat',
        'downward_shortwave', 'downward_longwave', 'vapor_pressure_deficit', 'wind_speed'.
    temporal_resolution : str, required
        Collection frequency of data requested. Currently supported: 'daily', 'hourly', and 'instantaneous'.
        Please see the documentation for allowable combinations with `variable`.
    aggregation : str, required
        Additional information specifying the aggregation method for the variable to be returned.
        Options include descriptors such as 'mean' and 'sum'. Please see the documentation
        for allowable combinations with `variable`.
    depth_level : int, optional
        Depth level in inches at which the measurement is taken. Necessary for `variable` = 'soil_moisture'.
    date_start : str, optional
        A date provided as a string in 'YYYY-MM-DD' format. If provided, data will be returned from this 
        date forward (inclusive).
    date_end : str, optional
        A date provided as a string in 'YYYY-MM-DD' format. If provided, data will be returned up 
        through this date (inclusive).
    latitude_range : tuple, optional
        Latitude range bounds for the geographic domain; lesser value is provided first.
    longitude_range : tuple, optional
        Longitude range bounds for the geographic domain; lesser value is provided first.
    site_ids : str or list of strings, optional
        Single site ID string or list of desired (string) site identifiers.
    state : str, optional
        Two-letter postal code state abbreviation (example: state='NJ').
    polygon : str, optional
        Path to location of shapefile. Must be readable by PyShp's `shapefile.Reader()`.
    polygon_crs : str, optional
        CRS definition accepted by `pyproj.CRS.from_user_input()`.
    site_networks: str or list of strings, optional
        Name(s) of site networks. Can be a string with a single network name, or a list of strings
        containing strings for multiple available networks. There are currently supported networks for
        stream gages (dataset=='usgs_nwis', variable='streamflow') and groundwater wells (dataset=='usgs_nwis',
        variable='water_table_depth'). For streamflow, options include: 'gagesii', 'gagesii_reference', 'hcdn2009',
        and 'camels'. For water table depth, options include: 'climate_response_network'.

    Returns
    -------
    DataFrame
        Site-level DataFrame of site-level metadata.
    """
    if len(args) > 0 and isinstance(args[0], dict):
        options = args[0]
    else:
        options = kwargs

    # Confirm that the "mandatory" inputs are all provided
    if (
        'dataset' not in options
        or 'variable' not in options
        or 'temporal_resolution' not in options
        or 'aggregation' not in options
    ):
        raise ValueError(
            "You must specify a dataset, variable, temporal_resolution, and aggregation.  One or more of these query parameters is missing."
        )

    # Raise error if unrecognized parameter input
    for k in options.keys():
        if k not in SUPPORTED_FILTERS:
            raise ValueError(
                f"Supplied parameter {k} is not recognized. Please visit the package API documentation to see a description of supported parameters."
            )

    run_remote = not os.path.exists(HYDRODATA)

    if run_remote:

        # Cannot pass local shapefile to API; pass bounding box instead
        if 'polygon' in options and options['polygon'] is not None:
            try:
                assert 'polygon_crs' in options and options['polygon_crs'] is not None
            except:
                raise Exception(
                    """Please provide 'polygon_crs' with a CRS definition accepted by pyproj.CRS.from_user_input()
                   to specify this shape's CRS.""")
            latitude_range, longitude_range = _get_bbox_from_shape(options['polygon'], options['polygon_crs'])

            # Send bounding box to API; remove polygon filters from API options
            polygon = options['polygon']
            polygon_crs = options['polygon_crs']
            polygon_filter = True
            del options['polygon']
            del options['polygon_crs']
            options['latitude_range'] = latitude_range
            options['longitude_range'] = longitude_range
        else:
            polygon_filter = False

        data_df = _get_data_from_api(
            "metadata_only",
            options,
        )

        # Re-filter on shapefile to trim bounding box
        if polygon_filter == True:
            clipped_df = _filter_on_polygon(data_df, polygon, polygon_crs)
            return clipped_df

        return data_df

    options = _convert_strings_to_type(options)

    # Create database connection
    conn = sqlite3.connect(DB_PATH)

    metadata_df = _get_sites(
        conn, options['dataset'], options['variable'], options['temporal_resolution'], options['aggregation'], options
    )

    # Clean up HUC to string of appropriate length
    metadata_df["huc8"] = metadata_df["huc"].apply(lambda x: _clean_huc(x))
    metadata_df.drop(columns=["huc"], inplace=True)

    # Merge on additional metadata attribute tables as needed
    site_ids = list(metadata_df["site_id"])

    if "stream gauge" in metadata_df["site_type"].unique():
        attributes_df = pd.read_sql_query(
            """SELECT site_id, conus1_x, conus1_y, conus2_x, conus2_y,
                      gages_drainage_sqkm AS gagesii_drainage_area,
                      class AS gagesii_class,
                      site_elevation_meters AS gagesii_site_elevation,
                      drain_area_va AS usgs_drainage_area
               FROM streamgauge_attributes WHERE site_id IN (%s)"""
            % ",".join("?" * len(site_ids)),
            conn,
            params=site_ids,
        )
        metadata_df = pd.merge(metadata_df, attributes_df, how="left", on="site_id")

    if "groundwater well" in metadata_df["site_type"].unique():
        attributes_df = pd.read_sql_query(
            """SELECT site_id, conus1_x, conus1_y, conus2_x, conus2_y,
                      nat_aqfr_cd AS usgs_nat_aqfr_cd,
                      aqfr_cd AS usgs_aqfr_cd,
                      aqfr_type_cd AS usgs_aqfr_type_cd,
                      well_depth_va AS usgs_well_depth,
                      hole_depth_va AS usgs_hole_depth,
                      depth_src_cd AS usgs_hole_depth_src_cd
               FROM well_attributes WHERE site_id IN (%s)"""
            % ",".join("?" * len(site_ids)),
            conn,
            params=site_ids,
        )
        metadata_df = pd.merge(metadata_df, attributes_df, how="left", on="site_id")

    if ('SNOTEL station' in metadata_df['site_type'].unique()) or ('SCAN station' in metadata_df['site_type'].unique()):
        attributes_df = pd.read_sql_query(
            """SELECT site_id, conus1_x, conus1_y, conus2_x, conus2_y,
                      elevation AS usda_elevation
               FROM snotel_station_attributes WHERE site_id IN (%s)"""
            % ",".join("?" * len(site_ids)),
            conn,
            params=site_ids,
        )
        metadata_df = pd.merge(metadata_df, attributes_df, how="left", on="site_id")

    if "flux tower" in metadata_df["site_type"].unique():
        attributes_df = pd.read_sql_query(
            """SELECT site_id, conus1_x, conus1_y, conus2_x, conus2_y,
                      site_description AS ameriflux_site_description,
                      elevation AS ameriflux_elevation,
                      tower_type AS ameriflux_tower_type,
                      igbp AS ameriflux_igbp,
                      terrain AS ameriflux_terrain,
                      site_snow_cover_days AS ameriflux_site_snow_cover_days,
                      climate_koeppen AS ameriflux_climate_koeppen,
                      mean_annual_temp AS ameriflux_mean_annual_temp,
                      mean_annual_precip AS ameriflux_mean_annual_precip,
                      team_member_name AS ameriflux_team_member_name,
                      team_member_role AS ameriflux_team_member_role,
                      team_member_email AS ameriflux_team_member_email,
                      team_member_institution AS ameriflux_team_member_institution,
                      site_funding AS ameriflux_site_funding,
                      acknowledgement AS ameriflux_acknowledgement,
                      acknowledgement_comment AS ameriflux_acknowledgement_comment,
                      doi_citation AS ameriflux_doi_citation,
                      alternate_url AS ameriflux_alternate_url
               FROM flux_tower_attributes WHERE site_id IN (%s)"""
            % ",".join("?" * len(site_ids)),
            conn,
            params=site_ids,
        )
        metadata_df = pd.merge(metadata_df, attributes_df, how="left", on="site_id")

    conn.close()
    return metadata_df


def get_site_variables(*args, **kwargs):
    """
    Return DataFrame with available sites, variables, and the period of record.
    Parameters
    ----------
    dataset : str, optional
        Source from which requested data originated. Currently supported: 'usgs_nwis', 'snotel',
        'scan', 'ameriflux'.
    variable : str, required
        Description of type of data requested. Currently supported: 'streamflow', 'water_table_depth', 'swe',
        'precipitation', 'air_temp', 'soil_moisture', 'latent_heat', 'sensible_heat',
        'downward_shortwave', 'downward_longwave', 'vapor_pressure_deficit', 'wind_speed'.
    temporal_resolution : str, optional
        Collection frequency of data requested. Currently supported: 'daily', 'hourly', and 'instantaneous'.
        Please see the documentation for allowable combinations with `variable`.
    aggregation : str, optional
        Additional information specifying the aggregation method for the variable to be returned.
        Options include descriptors such as 'mean' and 'sum'. Please see the documentation
        for allowable combinations with `variable`.
    date_start : str, optional
        A date provided as a string in 'YYYY-MM-DD' format. If provided, data will be returned from this 
        date forward (inclusive).
    date_end : str, optional
        A date provided as a string in 'YYYY-MM-DD' format. If provided, data will be returned up 
        through this date (inclusive).
    latitude_range : tuple, optional
        Latitude range bounds for the geographic domain; lesser value is provided first.
    longitude_range : tuple, optional
        Longitude range bounds for the geographic domain; lesser value is provided first.
    site_ids : str or list of strings, optional
        Single site ID string or list of desired (string) site identifiers.
    state : str, optional
        Two-letter postal code state abbreviation (example: state='NJ').
    polygon : str, optional
        Path to location of shapefile. Must be readable by PyShp's `shapefile.Reader()`.
    polygon_crs : str, optional
        CRS definition accepted by `pyproj.CRS.from_user_input()`.
    site_networks: str or list of strings, optional
        Name(s) of site networks. Can be a string with a single network name, or a list of strings
        containing strings for multiple available networks. There are currently supported networks for
        stream gages (dataset=='usgs_nwis', variable='streamflow') and groundwater wells (dataset=='usgs_nwis',
        variable='water_table_depth'). For streamflow, options include: 'gagesii', 'gagesii_reference', 'hcdn2009',
        and 'camels'. For water table depth, options include: 'climate_response_network'.

    Returns
    -------
    DataFrame
        DataFrame unique by site_id and variable_name containing site- and variable-level metadata.
    """
    if len(args) > 0 and isinstance(args[0], dict):
        options = args[0]
    else:
        options = kwargs

    run_remote = not os.path.exists(HYDRODATA)

    if run_remote:

        # Cannot pass local shapefile to API; pass bounding box instead
        if 'polygon' in options and options['polygon'] is not None:
            try:
                assert 'polygon_crs' in options and options['polygon_crs'] is not None
            except:
                raise Exception(
                    """Please provide 'polygon_crs' with a CRS definition accepted by pyproj.CRS.from_user_input()
                   to specify this shape's CRS.""")
            latitude_range, longitude_range = _get_bbox_from_shape(options['polygon'], options['polygon_crs'])

            # Send bounding box to API; remove polygon filters from API options
            polygon = options['polygon']
            polygon_crs = options['polygon_crs']
            polygon_filter = True
            del options['polygon']
            del options['polygon_crs']
            options['latitude_range'] = latitude_range
            options['longitude_range'] = longitude_range
        else:
            polygon_filter = False

        data_df = _get_siteid_data_from_api(
            options,
        )

        # Re-filter on shapefile to trim bounding box
        if polygon_filter == True:
            # Clip metadata to polygon. Use this new list of sites to filter data_df.
            clipped_df = _filter_on_polygon(data_df, polygon, polygon_crs)
            return clipped_df

        return data_df

    kwargs = _convert_strings_to_type(options)

    # Raise error immediately if no filtering parameters supplied (return DataFrame would be too large).
    if len(options.keys()) == 0:
        raise ValueError(
            "You did not provide any filtering parameters. Please provide some filtering parameters to narrow down your search.")

    # Create database connection
    conn = sqlite3.connect(DB_PATH)

    # Initialize parameter list to SQL queries
    param_list = []

    # Data source
    if 'dataset' in options and options['dataset'] is not None:
        try:
            assert options['dataset'] in ['usgs_nwis', 'snotel', 'scan', 'ameriflux']
        except:
            raise ValueError(
                f"dataset must be one of 'usgs_nwis', 'snotel', 'scan', 'ameriflux'. You provided {options['dataset']}")

        if options['dataset'] == 'usgs_nwis':
            dataset_query = """ AND agency == ?"""
            param_list.append('USGS')
        elif options['dataset'] == 'ameriflux':
            dataset_query = """ AND agency == ?"""
            param_list.append('AmeriFlux')
        elif options['dataset'] == 'snotel':
            dataset_query = """ AND site_type == ?"""
            param_list.append('SNOTEL station')
        elif options['dataset'] == 'scan':
            dataset_query = """ AND site_type == ?"""
            param_list.append('SCAN station')
    else:
        dataset_query = """"""

    # Date start
    if 'date_start' in options and options['date_start'] is not None:
        date_start_query = """ AND last_date_data_available >= ?"""
        param_list.append(options['date_start'])
    else:
        date_start_query = """"""

    # Date end
    if 'date_end' in options and options['date_end'] is not None:
        date_end_query = """ AND first_date_data_available <= ?"""
        param_list.append(options['date_end'])
    else:
        date_end_query = """"""

    # Latitude
    if 'latitude_range' in options and options['latitude_range'] is not None:
        lat_query = """ AND latitude BETWEEN ? AND ?"""
        param_list.append(options['latitude_range'][0])
        param_list.append(options['latitude_range'][1])
    else:
        lat_query = """"""

    # Longitude
    if 'longitude_range' in options and options['longitude_range'] is not None:
        lon_query = """ AND longitude BETWEEN ? AND ?"""
        param_list.append(options['longitude_range'][0])
        param_list.append(options['longitude_range'][1])
    else:
        lon_query = """"""

    # Site ID
    if 'site_ids' in options and options['site_ids'] is not None:
        if type(options['site_ids']) == list:
            site_query = """ AND s.site_id IN (%s)""" % ','.join('?'*len(options['site_ids']))
            for s in options['site_ids']:
                param_list.append(s)
        elif type(options['site_ids']) == str:
            print(f"site_ids {options['site_ids']}")
            site_query = """ AND s.site_id == ?"""
            param_list.append(options['site_ids'])
        else:
            raise ValueError("Parameter site_ids must be either a single site ID string, or a list of site ID strings")
    else:
        site_query = """"""

    # State
    if 'state' in options and options['state'] is not None:
        state_query = """ AND state == ?"""
        param_list.append(options['state'])
    else:
        state_query = """"""

    # Site Networks
    if 'site_networks' in options and options['site_networks'] is not None:
        try:
            assert 'dataset' in options and options['dataset'] is not None
            assert 'variable' in options and options['variable'] is not None
        except:
            raise ValueError("Please provide parameter values for dataset and variable if specifying site_networks")
        network_site_list = _get_network_site_list(
            options['dataset'],
            options['variable'],
            options['site_networks'])
        network_query = """ AND s.site_id IN (%s)""" % ','.join('?'*len(network_site_list))
        for s in network_site_list:
            param_list.append(s)
    else:
        network_query = """"""

    query = """
            SELECT s.site_id, s.site_name, s.site_type, s.agency, s.state,
                   o.var_id, o.first_date_data_available,
                   o.last_date_data_available, o.record_count,
                   s.latitude, s.longitude,  s.site_query_url,
                   s.date_metadata_last_updated, s.tz_cd, s.doi
            FROM sites s
            INNER JOIN observations o
            ON s.site_id = o.site_id
            WHERE first_date_data_available <> 'None'
            """ + dataset_query + date_start_query + date_end_query + lat_query + lon_query + site_query + state_query + network_query

    df = pd.read_sql_query(query, conn, params=param_list)

    # Polygon shapefile provided
    if 'polygon' in options and options['polygon'] is not None:

        # Make sure CRS aligns between polygon and lat/lon points
        try:
            assert 'polygon_crs' in options and options['polygon_crs'] is not None
        except:
            raise Exception(
                """Please provide 'polygon_crs' with a CRS definition accepted by pyproj.CRS.from_user_input()
                   to specify this shape's CRS.""")

        clipped_df = _filter_on_polygon(df, options['polygon'], options['polygon_crs'])
        df = clipped_df.copy()

    # Map var_id into variable, temporal_resolution, aggregation
    variables = _get_variables(conn)
    conn.close()
    merged = pd.merge(df, variables, on='var_id', how='left')

    # Add filter based on variable name
    if 'variable' in options and options['variable'] is not None:
        merged = merged.loc[merged['variable'] == options['variable']]

    # Add filter based on temporal_resolution
    if 'temporal_resolution' in options and options['temporal_resolution'] is not None:
        merged = merged.loc[merged['temporal_resolution'] == options['temporal_resolution']]

    if 'aggregation' in options and options['aggregation'] is not None:
        merged = merged.loc[merged['aggregation'] == options['aggregation']]

    # Drop extra columns
    final_df = merged.drop(columns=['var_id', 'temporal_resolution', 'variable_type',
                           'variable', 'aggregation', 'data_source', 'depth_level'])

    # Re-order final columns
    ordered_cols = ['site_id',
                    'site_name',
                    'site_type',
                    'agency',
                    'state',
                    'variable_name',
                    'units',
                    'first_date_data_available',
                    'last_date_data_available',
                    'record_count',
                    'latitude',
                    'longitude',
                    'site_query_url',
                    'date_metadata_last_updated',
                    'tz_cd',
                    'doi']

    final_df = final_df[ordered_cols]
    return final_df


def _get_siteid_data_from_api(options):
    options = _convert_params_to_string_dict(options)

    q_params = _construct_siteids_string_from_qparams(
        options
    )

    point_data_url = f"{HYDRODATA_URL}/api/site-variables-dataframe?{q_params}"

    try:
        headers = _validate_user()
        response = requests.get(point_data_url, headers=headers, timeout=180)
        if response.status_code != 200:
            raise ValueError(
                f"{response.content}."
            )

    except requests.exceptions.Timeout as e:
        raise ValueError(f"The point_data_url {point_data_url} has timed out.") from e

    data_df = pd.read_pickle(io.BytesIO(response.content))
    return data_df


def _get_data_from_api(
    data_type, options
):
    options = _convert_params_to_string_dict(options)

    q_params = _construct_string_from_qparams(
        data_type, options
    )

    point_data_url = f"{HYDRODATA_URL}/api/point-data-dataframe?{q_params}"

    try:
        headers = _validate_user()
        response = requests.get(point_data_url, headers=headers, timeout=180)
        if response.status_code != 200:
            raise ValueError(
                f"{response.content}."
            )

    except requests.exceptions.Timeout as e:
        raise ValueError(f"The point_data_url {point_data_url} has timed out.") from e

    data_df = pd.read_pickle(io.BytesIO(response.content))
    return data_df


def _get_registered_api_pin() -> Tuple[str, str]:
    """
    Get the email and pin registered by the current user.

    Returns:
        A tuple (email, pin)
    Raises:
        ValueError if no email/pin was registered
    """

    pin_dir = os.path.expanduser("~/.hydrodata")
    pin_path = f"{pin_dir}/pin.json"
    if not os.path.exists(pin_path):
        raise ValueError(
            "No email/pin was registered. Use the register_api() method to register the pin you created at the website."
        )
    try:
        with open(pin_path, "r") as stream:
            contents = stream.read()
            parsed_contents = json.loads(contents)
            email = parsed_contents.get("email")
            pin = parsed_contents.get("pin")
            return (email, pin)
    except Exception as e:
        raise ValueError(
            "No email/pin was registered. Use the register_api() method to register the pin you created at the website."
        ) from e


def _convert_params_to_string_dict(options):
    """
    Converts types other than strings to strings.

    Parameters
    ----------
    options : dictionary
        request options.
    """

    for key, value in options.items():
        if key == "depth_level":
            if not isinstance(value, str):
                options[key] = str(value)
        if key == "latitude_range":
            if not isinstance(value, str):
                options[key] = str(value)
        if key == "longitude_range":
            if not isinstance(value, str):
                options[key] = str(value)
        if key == "site_ids":
            if not isinstance(value, str):
                options[key] = str(value)
        if key == "min_num_obs":
            if not isinstance(value, str):
                options[key] = str(value)
        if key == "site_networks":
            if not isinstance(value, str):
                options[key] = str(value)
    return options


def _convert_strings_to_type(options):
    """
    Converts strings to relevant types.

    Parameters
    ----------
    options : dictionary
        request options.
    """

    for key, value in options.items():
        if key == "depth_level":
            if isinstance(value, str):
                options[key] = int(value)
        if key == "latitude_range":
            if isinstance(value, str):
                options[key] = ast.literal_eval(value)
        if key == "longitude_range":
            if isinstance(value, str):
                options[key] = ast.literal_eval(value)
        if key == "site_ids":
            if isinstance(value, str):
                try:
                    options[key] = ast.literal_eval(value)
                    if type(options[key]) is int:
                        options[key] = value
                except:
                    options[key] = value     # when site_id is a single str
        if key == "site_networks":
            if isinstance(value, str):
                try:
                    options[key] = ast.literal_eval(value)
                except:
                    options[key] = value    # when site_networks is a single str
        if key == "min_num_obs":
            if isinstance(value, str):
                options[key] = int(value)
    return options


def _construct_siteids_string_from_qparams(options):
    """
    Constructs the query parameters from the entry and options provided.

    Parameters
    ----------
    entry : hydroframe.data_catalog.data_model_access.ModelTableRow
        variable to be downloaded.
    options : dictionary
        datast to which the variable belongs.

    Returns
    -------
    data : numpy array
        the requested data.
    """

    qparam_values = options

    string_parts = [
        f"{name}={value}" for name, value in options.items() if value is not None
    ]
    result_string = "&".join(string_parts)
    return result_string


def _construct_string_from_qparams(
    data_type, options
):
    """
    Constructs the query parameters from the entry and options provided.

    Parameters
    ----------
    entry : hydroframe.data_catalog.data_model_access.ModelTableRow
        variable to be downloaded.
    options : dictionary
        datast to which the variable belongs.

    Returns
    -------
    data : numpy array
        the requested data.
    """

<<<<<<< HEAD
=======
    qparam_values = dict(options)
    qparam_values["data_type"] = data_type

>>>>>>> bfd7aaff
    string_parts = [
        f"{name}={value}" for name, value in options.items() if value is not None
    ]
    string_parts.append(f"data_type={data_type}")
    result_string = "&".join(string_parts)

    return result_string


def get_citations(dataset):
    """
    Return a dictionary with relevant citation information.

    Parameters
    ----------
    dataset : str
        Source from which requested data originated. Currently supported: 'usgs_nwis', 'snotel',
        'scan', 'ameriflux'.

    Returns
    -------
    str
        String containing overall attribution instructions for the provided dataset.
    """
    try:
        assert dataset in ["usgs_nwis", "snotel", "scan", "ameriflux"]
    except:
        raise ValueError(
            f"Unexpected value of dataset, {dataset}. Supported values include 'usgs_nwis', 'snotel', 'scan', and 'ameriflux'"
        )

    if dataset == "usgs_nwis":
        c = ('Most U.S. Geological Survey (USGS) information resides in Public Domain and '
             'may be used without restriction, though they do ask that proper credit be given. '
             'An example credit statement would be: "(Product or data name) courtesy of the U.S. Geological Survey".\n'
             'Source: https://www.usgs.gov/information-policies-and-instructions/acknowledging-or-crediting-usgs')

    elif dataset in ["snotel", "scan"]:
        c = ('Most information presented on the USDA Web site is considered public domain information. '
             'Public domain information may be freely distributed or copied, but use of appropriate '
             'byline/photo/image credits is requested. Attribution may be cited as follows: '
             '"U.S. Department of Agriculture"\nSource: https://www.usda.gov/policies-and-links')

    elif dataset == "ameriflux":
        c = ('All AmeriFlux sites provided by the HydroData service follow the CC-BY-4.0 License. '
             'The CC-BY-4.0 license specifies that the data user is free to Share (copy and '
             'redistribute the material in any medium or format) and/or Adapt (remix, transform, '
             'and build upon the material) for any purpose. '
             'Users of this data must acknowledge the AmeriFlux data resource with the '
             'following statement: "Funding for the AmeriFlux data portal was provided by the U.S. '
             'Department of Energy Office of Science." '
             'Additionally, for each AmeriFlux site used, you must provide a citation to the site '
             'data product that includes the data product DOI. The DOI for each site is included in the '
             'DataFrame returned by the hf_hydrodata get_point_metadata method, in the doi column.\n'
             'Source: https://ameriflux.lbl.gov/data/data-policy/')

    return c


def _validate_user():
    email, pin = _get_registered_api_pin()
    url_security = f"{HYDRODATA_URL}/api/api_pins?pin={pin}&email={email}"
    response = requests.get(url_security, headers=None, timeout=15)
    if not response.status_code == 200:
        raise ValueError(
            f"PIN has expired. Re-register a pin for '{email}' with https://hydrogen.princeton.edu/pin ."
        )
    json_string = response.content.decode("utf-8")
    jwt_json = json.loads(json_string)
    expires_string = jwt_json.get("expires")
    if expires_string:
        expires = datetime.datetime.strptime(
            expires_string, "%Y/%m/%d %H:%M:%S GMT-0000"
        )
        now = datetime.datetime.now()
        if now > expires:
            raise ValueError(
                "PIN has expired. Please re-register it from https://hydrogen.princeton.edu/pin"
            )
    jwt_token = jwt_json["jwt_token"]
    headers = {}
    headers["Authorization"] = f"Bearer {jwt_token}"
    return headers


def _get_variables(conn):
    """
    Get list of stored variables.
    Parameters
    ----------
    conn : Connection object
        The Connection object associated with the SQLite database to query from.
    Returns
    -------
    DataFrame
        DataFrame containing the entries from the variables SQLite table.
    """
    query = """
            SELECT *
            FROM variables
            """
    variables = pd.read_sql_query(query, conn)
    return variables


def _check_inputs(dataset, variable, temporal_resolution, aggregation, *args, **kwargs):
    """
    Checks on inputs to get_observations function.

    Parameters
    ----------
    dataset : str
        Source from which requested data originated. Currently supported: 'usgs_nwis', 'snotel',
        'scan', 'ameriflux'.
    variable : str, required
        Description of type of data requested. Currently supported: 'streamflow', 'water_table_depth', 'swe',
        'precipitation', 'air_temp', 'soil_moisture', 'latent_heat', 'sensible_heat',
        'downward_shortwave', 'downward_longwave', 'vapor_pressure_deficit', 'wind_speed'.
    temporal_resolution : str
        Collection frequency of data requested. Currently supported: 'daily', 'hourly', and 'instantaneous'.
    aggregation : str
        Additional information specifying the aggregation method for the variable to be returned.
        Options include descriptors such as 'mean' and 'sum'. Please see the documentation
        for allowable combinations with `variable`.
    args :
        Optional positional parameters that must be a dict with filter options.
    kwargs :
        Supports multiple named parameters with filter option values.

    Keyword Arguments
    --------------------
    depth_level : int
        Depth level in inches at which the measurement is taken. Necessary for `variable` = 'soil_moisture'.

    Returns
    -------
    None
    """
    if len(args) > 0 and isinstance(args[0], dict):
        options = args[0]
    else:
        options = kwargs

    try:
        assert temporal_resolution in ['daily', 'hourly', 'instantaneous']
    except:
        raise ValueError(
            f"Unexpected value for temporal_resolution, {temporal_resolution}. Please see the documentation for allowed values.")

    try:
        assert variable in ['streamflow', 'water_table_depth', 'swe', 'precipitation', 'air_temp', 'soil_moisture',
                            'latent_heat', 'sensible_heat', 'downward_shortwave', 'downward_longwave',
                            'vapor_pressure_deficit', 'wind_speed']
    except:
        raise ValueError(f"Unexpected value for variable, {variable}. Please see the documentation for allowed values.")

    try:
        assert aggregation in ['mean', 'instantaneous', 'sum', 'sum_snow_adjusted',
                               'sod', 'accumulated', 'min', 'max']
    except:
        raise ValueError(
            f"Unexpected value for aggregation, {aggregation}. Please see the documentation for allowed values.")

    try:
        assert dataset in ['usgs_nwis', 'snotel', 'scan', 'ameriflux']
    except:
        raise ValueError(
            f"Unexpected value for dataset, {dataset} Please see the documentation for allowed values.")

    if variable == 'soil_moisture':
        try:
            assert 'depth_level' in options
            assert options['depth_level'] in [2, 4, 8, 20, 40]
        except:
            raise ValueError(
                "Please provide depth_level with one of the supported values. Please see the documentation for allowed values.")


def _get_var_id(conn, dataset, variable, temporal_resolution, aggregation, *args, **kwargs):
    """
    Return mapped var_id.

    Parameters
    ----------
    conn : Connection object
        The Connection object associated with the SQLite database to query from.
    dataset : str
        Source from which requested data originated. Currently supported: 'usgs_nwis', 'snotel',
        'scan', 'ameriflux'.
    variable : str, required
        Description of type of data requested. Currently supported: 'streamflow', 'water_table_depth', 'swe',
        'precipitation', 'air_temp', 'soil_moisture', 'latent_heat', 'sensible_heat',
        'downward_shortwave', 'downward_longwave', 'vapor_pressure_deficit', 'wind_speed'.
    temporal_resolution : str
        Collection frequency of data requested. Currently supported: 'daily', 'hourly', and 'instantaneous'.
    aggregation : str
        Additional information specifying the aggregation method for the variable to be returned.
        Options include descriptors such as 'mean' and 'sum'. Please see the documentation
        for allowable combinations with `variable`.
    args :
        Optional positional parameters that must be a dict with filter options.
    kwargs :
        Supports multiple named parameters with filter option values.

    Keyword Arguments
    --------------------
    depth_level : int
        Depth level in inches at which the measurement is taken. Necessary for `variable` = 'soil_moisture'.

    Returns
    -------
    var_id : int
        Integer variable ID associated with combination of `dataset`, `variable`, `temporal_resolution`,
        and `aggregation`.
    """
    if len(args) > 0 and isinstance(args[0], dict):
        options = args[0]
    else:
        options = kwargs

    if dataset in ['snotel', 'scan']:
        data_source = 'usda_nrcs'
    else:
        data_source = dataset

    if variable == 'soil_moisture':
        query = """
                SELECT var_id
                FROM variables
                WHERE data_source = ?
                    AND variable = ?
                    AND temporal_resolution = ?
                    AND aggregation = ?
                    AND depth_level = ?
                """
        param_list = [data_source, variable, temporal_resolution, aggregation, options['depth_level']]

    else:
        query = """
                SELECT var_id
                FROM variables
                WHERE data_source = ?
                    AND variable = ?
                    AND temporal_resolution = ?
                    AND aggregation = ?
                """
        param_list = [data_source, variable, temporal_resolution, aggregation]

    try:
        result = pd.read_sql_query(query, conn, params=param_list)
        return int(result['var_id'][0])
    except:
        raise ValueError(
            'The provided combination of dataset, variable, temporal_resolution, and aggregation is not currently supported.')


def _get_dirpath(var_id):
    """
    Map variable with location of data on /hydrodata.

    Parameters
    ----------
    var_id : int
        Integer variable ID associated with combination of `dataset`,
        `variable`, `temporal_resolution`, and `aggregation`.

    Returns
    -------
    dirpath : str
        Directory path for observation data location.
    """
    dirpath_map = {1: '/hydrodata/national_obs/streamflow/data/hourly',
                   2: '/hydrodata/national_obs/streamflow/data/daily',
                   3: '/hydrodata/national_obs/groundwater/data/hourly',
                   4: '/hydrodata/national_obs/groundwater/data/daily',
                   5: '',
                   6: '/hydrodata/national_obs/swe/data/daily',
                   7: '/hydrodata/national_obs/point_meteorology/NRCS_precipitation/data/daily',
                   8: '/hydrodata/national_obs/point_meteorology/NRCS_precipitation/data/daily',
                   9: '/hydrodata/national_obs/point_meteorology/NRCS_precipitation/data/daily',
                   10: '/hydrodata/national_obs/point_meteorology/NRCS_temperature/data/daily',
                   11: '/hydrodata/national_obs/point_meteorology/NRCS_temperature/data/daily',
                   12: '/hydrodata/national_obs/point_meteorology/NRCS_temperature/data/daily',
                   13: '/hydrodata/national_obs/soil_moisture/data/daily',
                   14: '/hydrodata/national_obs/soil_moisture/data/daily',
                   15: '/hydrodata/national_obs/soil_moisture/data/daily',
                   16: '/hydrodata/national_obs/soil_moisture/data/daily',
                   17: '/hydrodata/national_obs/soil_moisture/data/daily',
                   18: '/hydrodata/national_obs/ameriflux/data/hourly',
                   19: '/hydrodata/national_obs/ameriflux/data/hourly',
                   20: '/hydrodata/national_obs/ameriflux/data/hourly',
                   21: '/hydrodata/national_obs/ameriflux/data/hourly',
                   22: '/hydrodata/national_obs/ameriflux/data/hourly',
                   23: '/hydrodata/national_obs/ameriflux/data/hourly',
                   24: '/hydrodata/national_obs/ameriflux/data/hourly'}

    return dirpath_map[var_id]


def _get_sites(conn, dataset, variable, temporal_resolution, aggregation, *args, **kwargs):
    """
    Build DataFrame with site attribute metadata information.

    Parameters
    ----------
    conn : Connection object
        The Connection object associated with the SQLite database to
        query from.
    dataset : str
        Source from which requested data originated. Currently supported: 'usgs_nwis', 'snotel',
        'scan', 'ameriflux'.
    variable : str, required
        Description of type of data requested. Currently supported: 'streamflow', 'water_table_depth', 'swe',
        'precipitation', 'air_temp', 'soil_moisture', 'latent_heat', 'sensible_heat',
        'downward_shortwave', 'downward_longwave', 'vapor_pressure_deficit', 'wind_speed'.
    temporal_resolution : str
        Collection frequency of data requested. Currently supported: 'daily', 'hourly', and 'instantaneous'.
        Please see the documentation for allowable combinations with `variable`.
    aggregation : str
        Additional information specifying the aggregation method for the variable to be returned.
        Options include descriptors such as 'mean' and 'sum'. Please see the documentation
        for allowable combinations with `variable`.
    depth_level : int, optional
        Depth level in inches at which the measurement is taken. Necessary for `variable` = 'soil_moisture'.
    date_start : str, optional
        'YYYY-MM-DD' date indicating beginning of time range.
    date_end : str, optional
        'YYYY-MM-DD' date indicating end of time range.
    latitude_range : tuple, optional
        Latitude range bounds for the geographic domain; lesser value is provided first.
    longitude_range : tuple, optional
        Longitude range bounds for the geographic domain; lesser value is provided first.
    site_ids : str or list of strings, optional
        Single site ID string or list of desired (string) site identifiers.
    state : str, optional
        Two-letter postal code state abbreviation.
    polygon : str, optional
        Path to location of shapefile. Must be readable by PyShp's `shapefile.Reader()`.
    polygon_crs : str, optional
        CRS definition accepted by `pyproj.CRS.from_user_input()`.
    site_networks: str or list of strings, optional
        Name(s) of site networks. Can be a string with a single network name, or a list of strings
        containing strings for multiple available networks. There are currently supported networks for
        stream gages (dataset=='usgs_nwis', variable='streamflow') and groundwater wells (dataset=='usgs_nwis',
        variable='water_table_depth'). For streamflow, options include: 'gagesii', 'gagesii_reference', 'hcdn2009',
        and 'camels'. For water table depth, options include: 'climate_response_network'.


    Returns
    -------
    DataFrame
        Site-level DataFrame of attribute metadata information.

    Notes
    -----
    The returned field 'record_count' is OVERALL record count. Filtering of metadata
    only applies at the site level, so only sites within the provided bounds
    (space and time) are included. The record count does not reflect any filtering
    at the data/observation level.
    """
    if len(args) > 0 and isinstance(args[0], dict):
        options = args[0]
    else:
        options = kwargs

    # Get associated variable IDs for requested data types and time periods
    var_id = _get_var_id(conn, dataset, variable, temporal_resolution, aggregation, options)

    param_list = [var_id]

    # Split site type by SNOTEL/SCAN station based on dataset
    if dataset in ['snotel', 'scan']:
        site_type_query = """ AND s.site_type == ?"""
        if dataset == 'snotel':
            param_list.append('SNOTEL station')
        elif dataset == 'scan':
            param_list.append('SCAN station')
    else:
        site_type_query = """"""

    # Date start
    if 'date_start' in options and options['date_start'] is not None:
        date_start_query = """ AND last_date_data_available >= ?"""
        param_list.append(options['date_start'])
    else:
        date_start_query = """"""

    # Date end
    if 'date_end' in options and options['date_end'] is not None:
        date_end_query = """ AND first_date_data_available <= ?"""
        param_list.append(options['date_end'])
    else:
        date_end_query = """"""

    # Latitude
    if 'latitude_range' in options and options['latitude_range'] is not None:
        lat_query = """ AND latitude BETWEEN ? AND ?"""
        param_list.append(options['latitude_range'][0])
        param_list.append(options['latitude_range'][1])
    else:
        lat_query = """"""

    # Longitude
    if 'longitude_range' in options and options['longitude_range'] is not None:
        lon_query = """ AND longitude BETWEEN ? AND ?"""
        param_list.append(options['longitude_range'][0])
        param_list.append(options['longitude_range'][1])
    else:
        lon_query = """"""

    # Site ID
    if 'site_ids' in options and options['site_ids'] is not None:
        if type(options['site_ids']) == list:
            site_query = """ AND s.site_id IN (%s)""" % ','.join('?'*len(options['site_ids']))
            for s in options['site_ids']:
                param_list.append(s)
        elif type(options['site_ids']) == str:
            site_query = """ AND s.site_id == ?"""
            param_list.append(options['site_ids'])
        else:
            raise ValueError("Parameter site_ids must be either a single site ID string, or a list of site ID strings")
    else:
        site_query = """"""

    # State
    if 'state' in options and options['state'] is not None:
        state_query = """ AND state == ?"""
        param_list.append(options['state'])
    else:
        state_query = """"""

    # Site Networks
    if 'site_networks' in options and options['site_networks'] is not None:
        network_site_list = _get_network_site_list(dataset, variable, options['site_networks'])
        network_query = """ AND s.site_id IN (%s)""" % ','.join('?'*len(network_site_list))
        for s in network_site_list:
            param_list.append(s)
    else:
        network_query = """"""

    query = """
            SELECT s.site_id, s.site_name, s.site_type, s.agency, s.state,
                   s.latitude, s.longitude, s.huc, o.first_date_data_available,
                   o.last_date_data_available, o.record_count, s.site_query_url,
                   s.date_metadata_last_updated, s.tz_cd, s.doi
            FROM sites s
            INNER JOIN observations o
            ON s.site_id = o.site_id AND o.var_id == ?
            WHERE first_date_data_available <> 'None'
            """ + site_type_query + date_start_query + date_end_query + lat_query + lon_query + site_query + state_query + network_query

    df = pd.read_sql_query(query, conn, params=param_list)

    # Polygon shapefile provided
    if 'polygon' in options and options['polygon'] is not None:

        # Make sure CRS aligns between polygon and lat/lon points
        try:
            assert 'polygon_crs' in options and options['polygon_crs'] is not None
        except:
            raise Exception(
                """Please provide 'polygon_crs' with a CRS definition accepted by pyproj.CRS.from_user_input()
                    to specify this shape's CRS.""")

        clipped_df = _filter_on_polygon(df, options['polygon'], options['polygon_crs'])
        return clipped_df

    else:
        return df


def _get_bbox_from_shape(polygon, polygon_crs):
    """
    Construct transformed latitude and longitude ranges representing a shape's bounding box.

    Parameters
    ----------
    polygon : str
        Path to location of shapefile. Must be readable by PyShp's `shapefile.Reader()`.
    polygon_crs : str
        CRS definition accepted by `pyproj.CRS.from_user_input()`.

    Returns
    -------
    Tuple : (latitude_range, longitude_range)
    """

    # Read in shapefile, obtain bounding box
    shp = shapefile.Reader(polygon)
    bbox = shp.bbox

    # Create series of corner points (lat/lon values) based on the bounding box
    # bbox = [lon, lat, lon, lat]
    bbox_df = pd.DataFrame(data={'lon': [bbox[0], bbox[0], bbox[2], bbox[2]],
                                 'lat': [bbox[1], bbox[3], bbox[1], bbox[3]]})
    bbox_df['geometry'] = bbox_df.apply(lambda row: Point(row['lon'], row['lat']), axis=1)

    # Transform the corner points into the lat/lon projection
    shp_crs = pyproj.CRS.from_user_input(polygon_crs)

    project = pyproj.Transformer.from_crs(shp_crs, pyproj.CRS('EPSG:4326'), always_xy=True).transform
    bbox_df['transform'] = bbox_df.apply(lambda x: transform(project, x['geometry']), axis=1)
    bbox_df['transform_x'] = bbox_df['transform'].apply(lambda x: x.x)
    bbox_df['transform_y'] = bbox_df['transform'].apply(lambda x: x.y)

    # Save transformed bounding box as latitude_range, longitude_range
    latitude_range = (bbox_df['transform_y'].min(), bbox_df['transform_y'].max())
    longitude_range = (bbox_df['transform_x'].min(), bbox_df['transform_x'].max())

    return (latitude_range, longitude_range)


def _filter_on_polygon(data_df, polygon, polygon_crs):
    """
    Filter site-level DataFrame on being within Polygon bounds.

    Parameters
    ----------
    data_df : DataFrame
        DataFrame containing site-level information including 'latitude' and 'longitude'.
    polygon : str
        Path to location of shapefile. Must be readable by PyShp's `shapefile.Reader()`.
    polygon_crs : str
        CRS definition accepted by `pyproj.CRS.from_user_input()`.

    Returns
    -------
    clipped_df : DataFrame
        DataFrame subset to only sites within the Polygon bounds.
    """

    # Read in shapefile
    shp = shapefile.Reader(polygon)

    # Convert features to shapely geometries
    try:
        assert len(shp.shapeRecords()) == 1
    except:
        raise Exception("Please make sure your input shapefile contains only a single shape feature.")

    feature = shp.shapeRecords()[0].shape.__geo_interface__
    shp_geom = shape(feature)

    shp_crs = pyproj.CRS.from_user_input(polygon_crs)

    project = pyproj.Transformer.from_crs(
        shp_crs, pyproj.CRS('EPSG:4326'), always_xy=True).transform
    shp_geom_crs = transform(project, shp_geom)

    # Clip points to only those within the polygon
    data_df['clip'] = data_df.apply(lambda x: contains_xy(
        shp_geom_crs, float(x['longitude']), float(x['latitude'])), axis=1)
    clipped_df = data_df[data_df['clip'] == True].reset_index().drop(columns=['index', 'clip'])

    return clipped_df


def _get_network_site_list(dataset, variable, site_networks):
    """
    Return list of site IDs for desired network of observation sites.

    Parameters
    ----------
    dataset : str
        Source from which requested data originated. Currently supported: 'usgs_nwis', 'snotel',
        'scan', 'ameriflux'.
    variable : str, required
        Description of type of data requested. Currently supported: 'streamflow', 'water_table_depth', 'swe',
        'precipitation', 'air_temp', 'soil_moisture', 'latent_heat', 'sensible_heat',
        'downward_shortwave', 'downward_longwave', 'vapor_pressure_deficit', 'wind_speed'.
    site_networks: str or list or strings
        List of names of site networks. Can be a list with a single network name.
        Each network must have matching .csv file with a list of site ID values that comprise
        the network. This .csv file must be located under network_lists/{dataset}/{variable}
        in the package directory and named as 'network_name'.csv.

    Returns
    -------
    site_list: list
        List of site ID strings for sites belonging to named network.
    """
    network_options = {'usgs_nwis': {'streamflow': ['camels', 'gagesii_reference', 'gagesii', 'hcdn2009'],
                                     'wtd': ['climate_response_network']}}

    # Initialize final site list
    site_list = []

    # Append sites from desired network(s)
    if type(site_networks) == str:
        site_networks = [site_networks]

    for network in site_networks:
        try:
            assert network in network_options[dataset][variable]
            df = pd.read_csv(f'{NETWORK_LISTS_PATH}/{dataset}/{variable}/{network}.csv',
                             dtype=str, header=None, names=['site_id'])
            site_list += list(df['site_id'])
        except:
            raise ValueError(
                f'Network option {network} is not recognized. Please make sure the .csv network_lists/{dataset}/{variable}/{network}.csv exists.')

    # Make sure only list of unique site IDs is returned (in case multiple, overlapping networks provided)
    # Note: calling 'set' can change the order of the IDs, but for this workflow that does not matter
    return list(set(site_list))


def _clean_huc(huc):
    """
    Clean up and standardize HUC8 values.

    Parameters
    ----------
    huc : str
        Single string value representing a HUC code.

    Returns
    -------
    cleaned_huc : str
        HUC8 code or '' if not enough information available.
    """
    # Clean out HUC values that are fewer than 7 digits
    huc_length = len(huc)
    if huc_length < 7:
        cleaned_huc = ''

    # If 7 or 11 digits, add a leading 0
    elif len(huc) in (7, 11):
        huc = '0' + huc

    # Truncate to HUC8 for 'least common denominator' level
    if len(huc) >= 8:
        cleaned_huc = huc[0:8]

    return cleaned_huc


def _convert_to_pandas(ds):
    """
    Convert xarray DataSet to pandas DataFrame.

    Parameters
    ----------
    ds : DataSet
        xarray DataSet containing stacked observations data for a
        single variable.
    var_id : int
        Integer variable ID associated with combination of `variable`, `temporal_resolution`,
        and `aggregation`.

    Returns
    -------
    DataFrame
        Stacked observations data for a single variable.
    """
    sites = pd.Series(ds['site'].to_numpy())
    dates = pd.Series(ds['date'].to_numpy()).astype(str)
    data = ds.to_numpy()

    df = pd.DataFrame(data.T, columns=sites)
    df['date'] = dates

    # Reorder columns to put site_id first
    cols = df.columns.tolist()
    cols = cols[-1:] + cols[:-1]
    df = df[cols]

    return df


def _filter_min_num_obs(df, min_num_obs):
    """
    Filter to only sites which have a minimum number of observations.

    This filtering is done after the observations are subset by time, so these
    observation counts will only filter out sites if the number of observations *within
    that time range* is not satisfied.

    Parameters
    ----------
    df : DataFrame
        Stacked observations data for a single variable.
    min_num_obs : int
        Value for the minimum number of observations desired for a site to have.

    Returns
    -------
    DataFrame
        Stacked observations data for a single variable, filtered to only sites that
        have the minimum number of observations specified.
    """
    dfc = df.copy()

    # drop columns with too many NaN values
    df_filtered = dfc.dropna(thresh=min_num_obs, axis=1)

    return df_filtered


def _get_data_nc(site_list, var_id, *args, **kwargs):
    """
    Get observations data for data that is stored in NetCDF files.

    Parameters
    ----------
    site_list : list
        List of site IDs to query observations data for.
    var_id : int
        Integer variable ID associated with combination of `dataset`,
        `variable`, `temporal_resolution`, and `aggregation`.
    args :
        Optional positional parameters that must be a dict with filter options.
    kwargs :
        Supports multiple named parameters with filter option values.

    Optional Parameters
    --------------------
    date_start : str; default=None
        'YYYY-MM-DD' date indicating beginning of time range.
    date_end : str; default=None
        'YYYY-MM-DD' date indicating end of time range.
    min_num_obs : int; default=1
        Value for the minimum number of observations desired for a site to have.

    Returns
    -------
    DataFrame
        Stacked observations data for a single variable, filtered to only sites that
        have the minimum number of observations specified.
    """
    if len(args) > 0 and isinstance(args[0], dict):
        options = args[0]
    else:
        options = kwargs

    dirpath = _get_dirpath(var_id)
    file_list = [f'{dirpath}/{site}.nc' for site in site_list]

    varname_map = {'1': 'streamflow', '2': 'streamflow', '3': 'wtd', '4': 'wtd', '5': 'wtd',
                   '6': 'swe', '7': 'precip_acc', '8': 'precip_inc', '9': 'precip_inc_sa',
                   '10': 'temp_min', '11': 'temp_max', '12': 'temp_avg',
                   '13': 'sms_2in', '14': 'sms_4in', '15': 'sms_8in', '16': 'sms_20in', '17': 'sms_40in',
                   '18': 'latent heat flux', '19': 'sensible heat flux', '20': 'shortwave radiation',
                   '21': 'longwave radiation', '22': 'vapor pressure deficit', '23': 'air temperature',
                   '24': 'wind speed'}

    varname = varname_map[str(var_id)]

    if 'date_start' in options:
        date_start_dt = np.datetime64(options['date_start'])
    if 'date_end' in options:
        date_end_dt = np.datetime64(options['date_end'])

    print('collecting data...')

    for i in range(len(site_list)):

        # open single site file
        temp = xr.open_dataset(file_list[i])[varname]

        # make date variable name consistent
        date_var = list(temp.coords)[0]
        temp = temp.rename({date_var: 'datetime'})

        # convert date string to datetime values
        temp['datetime'] = pd.DatetimeIndex(temp['datetime'].values)

        # subset to only observations within desired time range
        if ('date_start' not in options) and ('date_end' not in options):
            temp_wy = temp
        elif ('date_start' not in options) and ('date_end' in options):
            temp_wy = temp.sel(datetime=(temp.datetime <= date_end_dt))
        elif ('date_start' in options) and ('date_end' not in options):
            temp_wy = temp.sel(datetime=(temp.datetime >= date_start_dt))
        elif ('date_start' in options) and ('date_end' in options):
            temp_wy = temp.sel(datetime=(temp.datetime >= date_start_dt) & (temp.datetime <= date_end_dt))

        if i == 0:
            ds = temp_wy
        else:
            ds = xr.concat([ds, temp_wy], dim='site')

    if len(site_list) == 1:
        ds = ds.expand_dims(dim='site')

    ds = ds.assign_coords({'site': (site_list)})
    ds = ds.rename({'datetime': 'date'})

    print('data collected.')

    data_df = _convert_to_pandas(ds)
    if 'min_num_obs' in options and options['min_num_obs'] is not None:
        return _filter_min_num_obs(data_df, options['min_num_obs'])
    else:
        return data_df


def _get_data_sql(conn, var_id, *args, **kwargs):
    """
    Get observations data for data that is stored in a SQL table.

    Parameters
    ----------
    conn : Connection object
        The Connection object associated with the SQLite database to
        query from.
    var_id : int
        Integer variable ID associated with combination of `dataset`,
        `variable`, `temporal_resolution`, and `aggregation`.
    args :
        Optional positional parameters that must be a dict with filter options.
    kwargs :
        Supports multiple named parameters with filter option values.

    Optional Parameters
    --------------------
    date_start : str; default=None
        'YYYY-MM-DD' date indicating beginning of time range.
    date_end : str; default=None
        'YYYY-MM-DD' date indicating end of time range.
    min_num_obs : int; default=1
        Value for the minimum number of observations desired for a site to have.

    Returns
    -------
    DataFrame
        Stacked observations data for a single variable, filtered to only sites that
        have the minimum number of observations specified.
    """
    assert var_id == 5

    if len(args) > 0 and isinstance(args[0], dict):
        options = args[0]
    else:
        options = kwargs

    # Note:
    #   pumping_status == '1' --> Static (not pumping)
    #   pumping_status == 'P' --> Pumping
    #   pumping_status == '' --> unknown (not reported)
    if 'min_num_obs' not in options or options['min_num_obs'] is None:
        min_num_obs = 1
    else:
        min_num_obs = options['min_num_obs']

    if ('date_start' not in options) and ('date_end' not in options):
        date_query = """"""
        param_list = [min_num_obs]
    elif ('date_start' not in options) and ('date_end' in options):
        date_query = """ WHERE w.date <= ?"""
        param_list = [options['date_end'], min_num_obs, options['date_end']]
    elif ('date_start' in options) and ('date_end' not in options):
        date_query = """ WHERE w.date >= ?"""
        param_list = [options['date_start'], min_num_obs, options['date_start']]
    elif ('date_start' in options) and ('date_end' in options):
        date_query = """ WHERE w.date >= ? AND w.date <= ?"""
        param_list = [
            options['date_start'],
            options['date_end'],
            min_num_obs, options['date_start'],
            options['date_end']]

    query = """
            SELECT w.site_id, w.date, w.wtd, w.pumping_status
            FROM wtd_discrete_data AS w
            INNER JOIN (SELECT w.site_id, COUNT(*) AS num_obs
                FROM wtd_discrete_data AS w
                """ + date_query + """
                GROUP BY site_id
                HAVING num_obs >= ?) AS c
            ON w.site_id = c.site_id
            """ + date_query

    df = pd.read_sql_query(query, conn, params=param_list)

    return df<|MERGE_RESOLUTION|>--- conflicted
+++ resolved
@@ -868,12 +868,6 @@
         the requested data.
     """
 
-<<<<<<< HEAD
-=======
-    qparam_values = dict(options)
-    qparam_values["data_type"] = data_type
-
->>>>>>> bfd7aaff
     string_parts = [
         f"{name}={value}" for name, value in options.items() if value is not None
     ]
